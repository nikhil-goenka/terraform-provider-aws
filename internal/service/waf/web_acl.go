// Copyright (c) HashiCorp, Inc.
// SPDX-License-Identifier: MPL-2.0

package waf

import (
	"context"
	"log"

	"github.com/YakDriver/regexache"
	"github.com/aws/aws-sdk-go-v2/aws"
	"github.com/aws/aws-sdk-go-v2/aws/arn"
	"github.com/aws/aws-sdk-go-v2/service/waf"
	awstypes "github.com/aws/aws-sdk-go-v2/service/waf/types"
	"github.com/hashicorp/terraform-plugin-sdk/v2/diag"
	"github.com/hashicorp/terraform-plugin-sdk/v2/helper/retry"
	"github.com/hashicorp/terraform-plugin-sdk/v2/helper/schema"
	"github.com/hashicorp/terraform-plugin-sdk/v2/helper/validation"
	"github.com/hashicorp/terraform-provider-aws/internal/conns"
	"github.com/hashicorp/terraform-provider-aws/internal/enum"
	"github.com/hashicorp/terraform-provider-aws/internal/errs"
	"github.com/hashicorp/terraform-provider-aws/internal/errs/sdkdiag"
	tftags "github.com/hashicorp/terraform-provider-aws/internal/tags"
	"github.com/hashicorp/terraform-provider-aws/internal/tfresource"
	"github.com/hashicorp/terraform-provider-aws/internal/verify"
	"github.com/hashicorp/terraform-provider-aws/names"
)

// @SDKResource("aws_waf_web_acl", name="Web ACL")
// @Tags(identifierAttribute="arn")
func resourceWebACL() *schema.Resource {
	return &schema.Resource{
		CreateWithoutTimeout: resourceWebACLCreate,
		ReadWithoutTimeout:   resourceWebACLRead,
		UpdateWithoutTimeout: resourceWebACLUpdate,
		DeleteWithoutTimeout: resourceWebACLDelete,

		Importer: &schema.ResourceImporter{
			StateContext: schema.ImportStatePassthroughContext,
		},

		Schema: map[string]*schema.Schema{
			names.AttrARN: {
				Type:     schema.TypeString,
				Computed: true,
			},
			names.AttrName: {
				Type:     schema.TypeString,
				Required: true,
				ForceNew: true,
			},
			"default_action": {
				Type:     schema.TypeList,
				Required: true,
				MaxItems: 1,
				Elem: &schema.Resource{
					Schema: map[string]*schema.Schema{
						names.AttrType: {
							Type:     schema.TypeString,
							Required: true,
						},
					},
				},
			},
			names.AttrMetricName: {
				Type:         schema.TypeString,
				Required:     true,
				ForceNew:     true,
				ValidateFunc: validation.StringMatch(regexache.MustCompile(`^[0-9A-Za-z]+$`), "must contain only alphanumeric characters"),
			},
			names.AttrLoggingConfiguration: {
				Type:     schema.TypeList,
				Optional: true,
				MaxItems: 1,
				Elem: &schema.Resource{
					Schema: map[string]*schema.Schema{
						"log_destination": {
							Type:     schema.TypeString,
							Required: true,
						},
						"redacted_fields": {
							Type:     schema.TypeList,
							Optional: true,
							MaxItems: 1,
							Elem: &schema.Resource{
								Schema: map[string]*schema.Schema{
									"field_to_match": {
										Type:     schema.TypeSet,
										Required: true,
										Elem: &schema.Resource{
											Schema: map[string]*schema.Schema{
												"data": {
													Type:     schema.TypeString,
													Optional: true,
												},
												names.AttrType: {
													Type:     schema.TypeString,
													Required: true,
												},
											},
										},
									},
								},
							},
						},
					},
				},
			},
			"rules": {
				Type:     schema.TypeSet,
				Optional: true,
				Elem: &schema.Resource{
					Schema: map[string]*schema.Schema{
						names.AttrAction: {
							Type:     schema.TypeList,
							Optional: true,
							MaxItems: 1,
							Elem: &schema.Resource{
								Schema: map[string]*schema.Schema{
									names.AttrType: {
										Type:     schema.TypeString,
										Required: true,
									},
								},
							},
						},
						"override_action": {
							Type:     schema.TypeList,
							Optional: true,
							MaxItems: 1,
							Elem: &schema.Resource{
								Schema: map[string]*schema.Schema{
									names.AttrType: {
										Type:     schema.TypeString,
										Required: true,
									},
								},
							},
						},
						names.AttrPriority: {
							Type:     schema.TypeInt,
							Required: true,
						},
						names.AttrType: {
							Type:             schema.TypeString,
							Optional:         true,
							Default:          awstypes.WafRuleTypeRegular,
							ValidateDiagFunc: enum.Validate[awstypes.WafRuleType](),
						},
						"rule_id": {
							Type:     schema.TypeString,
							Required: true,
						},
					},
				},
			},
			names.AttrTags:    tftags.TagsSchema(),
			names.AttrTagsAll: tftags.TagsSchemaComputed(),
		},

		CustomizeDiff: verify.SetTagsDiff,
	}
}

func resourceWebACLCreate(ctx context.Context, d *schema.ResourceData, meta interface{}) diag.Diagnostics {
	var diags diag.Diagnostics
	conn := meta.(*conns.AWSClient).WAFClient(ctx)

	name := d.Get(names.AttrName).(string)
	output, err := newRetryer(conn).RetryWithToken(ctx, func(token *string) (interface{}, error) {
		input := &waf.CreateWebACLInput{
			ChangeToken:   token,
<<<<<<< HEAD
			DefaultAction: expandAction(d.Get("default_action").([]interface{})),
			MetricName:    aws.String(d.Get("metric_name").(string)),
			Name:          aws.String(name),
=======
			DefaultAction: ExpandAction(d.Get("default_action").([]interface{})),
			MetricName:    aws.String(d.Get(names.AttrMetricName).(string)),
			Name:          aws.String(d.Get(names.AttrName).(string)),
>>>>>>> 42ad9820
			Tags:          getTagsIn(ctx),
		}

		return conn.CreateWebACL(ctx, input)
	})

	if err != nil {
		return sdkdiag.AppendErrorf(diags, "creating WAF Web ACL (%s): %s", name, err)
	}

	d.SetId(aws.ToString(output.(*waf.CreateWebACLOutput).WebACL.WebACLId))

<<<<<<< HEAD
	if loggingConfiguration := d.Get("logging_configuration").([]interface{}); len(loggingConfiguration) == 1 {
		arn := arn.ARN{
			Partition: meta.(*conns.AWSClient).Partition,
			Service:   "waf",
			AccountID: meta.(*conns.AWSClient).AccountID,
			Resource:  "webacl/" + d.Id(),
		}.String()
=======
	loggingConfiguration := d.Get(names.AttrLoggingConfiguration).([]interface{})
	if len(loggingConfiguration) == 1 {
>>>>>>> 42ad9820
		input := &waf.PutLoggingConfigurationInput{
			LoggingConfiguration: expandLoggingConfiguration(loggingConfiguration, arn),
		}

		_, err := conn.PutLoggingConfiguration(ctx, input)

		if err != nil {
			return sdkdiag.AppendErrorf(diags, "putting WAF Web ACL (%s) logging configuration: %s", d.Id(), err)
		}
	}

	if rules := d.Get("rules").(*schema.Set).List(); len(rules) > 0 {
		_, err := newRetryer(conn).RetryWithToken(ctx, func(token *string) (interface{}, error) {
			input := &waf.UpdateWebACLInput{
				ChangeToken:   token,
				DefaultAction: expandAction(d.Get("default_action").([]interface{})),
				Updates:       diffWebACLRules([]interface{}{}, rules),
				WebACLId:      aws.String(d.Id()),
			}

			return conn.UpdateWebACL(ctx, input)
		})

		if err != nil {
			return sdkdiag.AppendErrorf(diags, "updating WAF Web ACL (%s) rules: %s", d.Id(), err)
		}
	}

	return append(diags, resourceWebACLRead(ctx, d, meta)...)
}

func resourceWebACLRead(ctx context.Context, d *schema.ResourceData, meta interface{}) diag.Diagnostics {
	var diags diag.Diagnostics
	conn := meta.(*conns.AWSClient).WAFClient(ctx)

	webACL, err := findWebACLByID(ctx, conn, d.Id())

	if !d.IsNewResource() && tfresource.NotFound(err) {
		log.Printf("[WARN] WAF Web ACL (%s) not found, removing from state", d.Id())
		d.SetId("")
		return nil
	}

	if err != nil {
		return diag.Errorf("reading WAF Web ACL (%s): %s", d.Id(), err)
	}

	arn := aws.ToString(webACL.WebACLArn)
	d.Set(names.AttrARN, arn)
	if err := d.Set("default_action", flattenAction(webACL.DefaultAction)); err != nil {
		return sdkdiag.AppendErrorf(diags, "setting default_action: %s", err)
	}
<<<<<<< HEAD
	d.Set("metric_name", webACL.MetricName)
	d.Set(names.AttrName, webACL.Name)
	if err := d.Set("rules", flattenWebACLRules(webACL.Rules)); err != nil {
=======
	d.Set(names.AttrName, resp.WebACL.Name)
	d.Set(names.AttrMetricName, resp.WebACL.MetricName)
	if err := d.Set("rules", FlattenWebACLRules(resp.WebACL.Rules)); err != nil {
>>>>>>> 42ad9820
		return sdkdiag.AppendErrorf(diags, "setting rules: %s", err)
	}

	input := &waf.GetLoggingConfigurationInput{
		ResourceArn: aws.String(arn),
	}

	output, err := conn.GetLoggingConfiguration(ctx, input)

	loggingConfiguration := []interface{}{}
	switch {
	case err == nil:
		loggingConfiguration = flattenLoggingConfiguration(output.LoggingConfiguration)
	case errs.IsA[*awstypes.WAFNonexistentItemException](err):
	default:
		return sdkdiag.AppendErrorf(diags, "reading WAF Web ACL (%s) logging configuration: %s", d.Id(), err)
	}

	if err := d.Set(names.AttrLoggingConfiguration, loggingConfiguration); err != nil {
		return sdkdiag.AppendErrorf(diags, "setting logging_configuration: %s", err)
	}

	return diags
}

func resourceWebACLUpdate(ctx context.Context, d *schema.ResourceData, meta interface{}) diag.Diagnostics {
	var diags diag.Diagnostics
	conn := meta.(*conns.AWSClient).WAFClient(ctx)

	if d.HasChanges("default_action", "rules") {
		o, n := d.GetChange("rules")
		oldR, newR := o.(*schema.Set).List(), n.(*schema.Set).List()

		_, err := newRetryer(conn).RetryWithToken(ctx, func(token *string) (interface{}, error) {
			input := &waf.UpdateWebACLInput{
				ChangeToken:   token,
				DefaultAction: expandAction(d.Get("default_action").([]interface{})),
				Updates:       diffWebACLRules(oldR, newR),
				WebACLId:      aws.String(d.Id()),
			}

			return conn.UpdateWebACL(ctx, input)
		})

		if err != nil {
			return sdkdiag.AppendErrorf(diags, "updating WAF Web ACL (%s): %s", d.Id(), err)
		}
	}

<<<<<<< HEAD
	if d.HasChange("logging_configuration") {
		if loggingConfiguration := d.Get("logging_configuration").([]interface{}); len(loggingConfiguration) == 1 {
=======
	if d.HasChange(names.AttrLoggingConfiguration) {
		loggingConfiguration := d.Get(names.AttrLoggingConfiguration).([]interface{})

		if len(loggingConfiguration) == 1 {
>>>>>>> 42ad9820
			input := &waf.PutLoggingConfigurationInput{
				LoggingConfiguration: expandLoggingConfiguration(loggingConfiguration, d.Get(names.AttrARN).(string)),
			}

			_, err := conn.PutLoggingConfiguration(ctx, input)

			if err != nil {
				return sdkdiag.AppendErrorf(diags, "putting WAF Web ACL (%s) logging configuration: %s", d.Id(), err)
			}
		} else {
			input := &waf.DeleteLoggingConfigurationInput{
				ResourceArn: aws.String(d.Get(names.AttrARN).(string)),
			}

			_, err := conn.DeleteLoggingConfiguration(ctx, input)

			if err != nil {
				return sdkdiag.AppendErrorf(diags, "deleting WAF Web ACL (%s) logging configuration: %s", d.Id(), err)
			}
		}
	}

	return append(diags, resourceWebACLRead(ctx, d, meta)...)
}

func resourceWebACLDelete(ctx context.Context, d *schema.ResourceData, meta interface{}) diag.Diagnostics {
	var diags diag.Diagnostics
	conn := meta.(*conns.AWSClient).WAFClient(ctx)

	// First, need to delete all rules.
	if rules := d.Get("rules").(*schema.Set).List(); len(rules) > 0 {
		_, err := newRetryer(conn).RetryWithToken(ctx, func(token *string) (interface{}, error) {
			input := &waf.UpdateWebACLInput{
				ChangeToken:   token,
				DefaultAction: expandAction(d.Get("default_action").([]interface{})),
				Updates:       diffWebACLRules(rules, []interface{}{}),
				WebACLId:      aws.String(d.Id()),
			}

			return conn.UpdateWebACL(ctx, input)
		})

		if err != nil && !errs.IsA[*awstypes.WAFNonexistentItemException](err) && !errs.IsA[*awstypes.WAFNonexistentContainerException](err) {
			return sdkdiag.AppendErrorf(diags, "updating WAF Web ACL (%s) rules: %s", d.Id(), err)
		}
	}

	_, err := newRetryer(conn).RetryWithToken(ctx, func(token *string) (interface{}, error) {
		input := &waf.DeleteWebACLInput{
			ChangeToken: token,
			WebACLId:    aws.String(d.Id()),
		}

		return conn.DeleteWebACL(ctx, input)
	})

	if errs.IsA[*awstypes.WAFNonexistentItemException](err) {
		return diags
	}

	if err != nil {
		return sdkdiag.AppendErrorf(diags, "deleting WAF Web ACL (%s): %s", d.Id(), err)
	}

	return diags
}

func findWebACLByID(ctx context.Context, conn *waf.Client, id string) (*awstypes.WebACL, error) {
	input := &waf.GetWebACLInput{
		WebACLId: aws.String(id),
	}

	output, err := conn.GetWebACL(ctx, input)

	if errs.IsA[*awstypes.WAFNonexistentItemException](err) {
		return nil, &retry.NotFoundError{
			LastError:   err,
			LastRequest: input,
		}
	}

	if err != nil {
		return nil, err
	}

	if output == nil || output.WebACL == nil {
		return nil, tfresource.NewEmptyResultError(input)
	}

	return output.WebACL, nil
}

func expandLoggingConfiguration(l []interface{}, resourceARN string) *awstypes.LoggingConfiguration {
	if len(l) == 0 || l[0] == nil {
		return nil
	}

	m := l[0].(map[string]interface{})

	loggingConfiguration := &awstypes.LoggingConfiguration{
		LogDestinationConfigs: []string{
			m["log_destination"].(string),
		},
		RedactedFields: expandRedactedFields(m["redacted_fields"].([]interface{})),
		ResourceArn:    aws.String(resourceARN),
	}

	return loggingConfiguration
}

func expandRedactedFields(l []interface{}) []awstypes.FieldToMatch {
	if len(l) == 0 || l[0] == nil {
		return nil
	}

	m := l[0].(map[string]interface{})

	if m["field_to_match"] == nil {
		return nil
	}

	redactedFields := make([]awstypes.FieldToMatch, 0)

	for _, fieldToMatch := range m["field_to_match"].(*schema.Set).List() {
		if fieldToMatch == nil {
			continue
		}

		redactedFields = append(redactedFields, *expandFieldToMatch(fieldToMatch.(map[string]interface{})))
	}

	return redactedFields
}

func flattenLoggingConfiguration(loggingConfiguration *awstypes.LoggingConfiguration) []interface{} {
	if loggingConfiguration == nil {
		return []interface{}{}
	}

	m := map[string]interface{}{
		"log_destination": "",
		"redacted_fields": flattenRedactedFields(loggingConfiguration.RedactedFields),
	}

	if len(loggingConfiguration.LogDestinationConfigs) > 0 {
		m["log_destination"] = loggingConfiguration.LogDestinationConfigs[0]
	}

	return []interface{}{m}
}

func flattenRedactedFields(fieldToMatches []awstypes.FieldToMatch) []interface{} {
	if len(fieldToMatches) == 0 {
		return []interface{}{}
	}

	fieldToMatchResource := &schema.Resource{
		Schema: map[string]*schema.Schema{
			"data": {
				Type:     schema.TypeString,
				Optional: true,
			},
			names.AttrType: {
				Type:     schema.TypeString,
				Required: true,
			},
		},
	}
	l := make([]interface{}, len(fieldToMatches))

	for i, fieldToMatch := range fieldToMatches {
		l[i] = flattenFieldToMatch(&fieldToMatch)[0]
	}

	m := map[string]interface{}{
		"field_to_match": schema.NewSet(schema.HashResource(fieldToMatchResource), l),
	}

	return []interface{}{m}
}

func diffWebACLRules(oldR, newR []interface{}) []awstypes.WebACLUpdate {
	updates := make([]awstypes.WebACLUpdate, 0)

	for _, or := range oldR {
		aclRule := or.(map[string]interface{})

		if idx, contains := sliceContainsMap(newR, aclRule); contains {
			newR = append(newR[:idx], newR[idx+1:]...)
			continue
		}
		updates = append(updates, expandWebACLUpdate(string(awstypes.ChangeActionDelete), aclRule))
	}

	for _, nr := range newR {
		aclRule := nr.(map[string]interface{})
		updates = append(updates, expandWebACLUpdate(string(awstypes.ChangeActionInsert), aclRule))
	}
	return updates
}

func expandAction(l []interface{}) *awstypes.WafAction {
	if len(l) == 0 || l[0] == nil {
		return nil
	}

	m := l[0].(map[string]interface{})

	return &awstypes.WafAction{
		Type: awstypes.WafActionType(m[names.AttrType].(string)),
	}
}

func expandOverrideAction(l []interface{}) *awstypes.WafOverrideAction {
	if len(l) == 0 || l[0] == nil {
		return nil
	}

	m := l[0].(map[string]interface{})

	return &awstypes.WafOverrideAction{
		Type: awstypes.WafOverrideActionType(m[names.AttrType].(string)),
	}
}

func expandWebACLUpdate(updateAction string, aclRule map[string]interface{}) awstypes.WebACLUpdate {
	var rule *awstypes.ActivatedRule

	switch aclRule[names.AttrType].(string) {
	case string(awstypes.WafRuleTypeGroup):
		rule = &awstypes.ActivatedRule{
			OverrideAction: expandOverrideAction(aclRule["override_action"].([]interface{})),
			Priority:       aws.Int32(int32(aclRule[names.AttrPriority].(int))),
			RuleId:         aws.String(aclRule["rule_id"].(string)),
			Type:           awstypes.WafRuleType(aclRule[names.AttrType].(string)),
		}
	default:
		rule = &awstypes.ActivatedRule{
			Action:   expandAction(aclRule[names.AttrAction].([]interface{})),
			Priority: aws.Int32(int32(aclRule[names.AttrPriority].(int))),
			RuleId:   aws.String(aclRule["rule_id"].(string)),
			Type:     awstypes.WafRuleType(aclRule[names.AttrType].(string)),
		}
	}

	update := awstypes.WebACLUpdate{
		Action:        awstypes.ChangeAction(updateAction),
		ActivatedRule: rule,
	}

	return update
}

func flattenAction(n *awstypes.WafAction) []map[string]interface{} {
	if n == nil {
		return nil
	}

	result := map[string]interface{}{
		names.AttrType: string(n.Type),
	}

	return []map[string]interface{}{result}
}

func flattenWebACLRules(ts []awstypes.ActivatedRule) []map[string]interface{} {
	out := make([]map[string]interface{}, len(ts))
	for i, r := range ts {
		m := make(map[string]interface{})

		switch r.Type {
		case awstypes.WafRuleTypeGroup:
			actionMap := map[string]interface{}{
				names.AttrType: r.OverrideAction.Type,
			}
			m["override_action"] = []map[string]interface{}{actionMap}
		default:
			actionMap := map[string]interface{}{
				names.AttrType: r.Action.Type,
			}
			m[names.AttrAction] = []map[string]interface{}{actionMap}
		}

		m[names.AttrPriority] = r.Priority
		m["rule_id"] = aws.ToString(r.RuleId)
		m[names.AttrType] = string(r.Type)
		out[i] = m
	}
	return out
}<|MERGE_RESOLUTION|>--- conflicted
+++ resolved
@@ -170,15 +170,9 @@
 	output, err := newRetryer(conn).RetryWithToken(ctx, func(token *string) (interface{}, error) {
 		input := &waf.CreateWebACLInput{
 			ChangeToken:   token,
-<<<<<<< HEAD
 			DefaultAction: expandAction(d.Get("default_action").([]interface{})),
-			MetricName:    aws.String(d.Get("metric_name").(string)),
+			MetricName:    aws.String(d.Get(names.AttrMetricName).(string)),
 			Name:          aws.String(name),
-=======
-			DefaultAction: ExpandAction(d.Get("default_action").([]interface{})),
-			MetricName:    aws.String(d.Get(names.AttrMetricName).(string)),
-			Name:          aws.String(d.Get(names.AttrName).(string)),
->>>>>>> 42ad9820
 			Tags:          getTagsIn(ctx),
 		}
 
@@ -191,18 +185,13 @@
 
 	d.SetId(aws.ToString(output.(*waf.CreateWebACLOutput).WebACL.WebACLId))
 
-<<<<<<< HEAD
-	if loggingConfiguration := d.Get("logging_configuration").([]interface{}); len(loggingConfiguration) == 1 {
+	if loggingConfiguration := d.Get(names.AttrLoggingConfiguration).([]interface{}); len(loggingConfiguration) == 1 {
 		arn := arn.ARN{
 			Partition: meta.(*conns.AWSClient).Partition,
 			Service:   "waf",
 			AccountID: meta.(*conns.AWSClient).AccountID,
 			Resource:  "webacl/" + d.Id(),
 		}.String()
-=======
-	loggingConfiguration := d.Get(names.AttrLoggingConfiguration).([]interface{})
-	if len(loggingConfiguration) == 1 {
->>>>>>> 42ad9820
 		input := &waf.PutLoggingConfigurationInput{
 			LoggingConfiguration: expandLoggingConfiguration(loggingConfiguration, arn),
 		}
@@ -255,15 +244,9 @@
 	if err := d.Set("default_action", flattenAction(webACL.DefaultAction)); err != nil {
 		return sdkdiag.AppendErrorf(diags, "setting default_action: %s", err)
 	}
-<<<<<<< HEAD
-	d.Set("metric_name", webACL.MetricName)
+	d.Set(names.AttrMetricName, webACL.MetricName)
 	d.Set(names.AttrName, webACL.Name)
 	if err := d.Set("rules", flattenWebACLRules(webACL.Rules)); err != nil {
-=======
-	d.Set(names.AttrName, resp.WebACL.Name)
-	d.Set(names.AttrMetricName, resp.WebACL.MetricName)
-	if err := d.Set("rules", FlattenWebACLRules(resp.WebACL.Rules)); err != nil {
->>>>>>> 42ad9820
 		return sdkdiag.AppendErrorf(diags, "setting rules: %s", err)
 	}
 
@@ -313,15 +296,8 @@
 		}
 	}
 
-<<<<<<< HEAD
-	if d.HasChange("logging_configuration") {
-		if loggingConfiguration := d.Get("logging_configuration").([]interface{}); len(loggingConfiguration) == 1 {
-=======
 	if d.HasChange(names.AttrLoggingConfiguration) {
-		loggingConfiguration := d.Get(names.AttrLoggingConfiguration).([]interface{})
-
-		if len(loggingConfiguration) == 1 {
->>>>>>> 42ad9820
+		if loggingConfiguration := d.Get(names.AttrLoggingConfiguration).([]interface{}); len(loggingConfiguration) == 1 {
 			input := &waf.PutLoggingConfigurationInput{
 				LoggingConfiguration: expandLoggingConfiguration(loggingConfiguration, d.Get(names.AttrARN).(string)),
 			}
