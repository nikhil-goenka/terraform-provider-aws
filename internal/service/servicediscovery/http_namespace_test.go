package servicediscovery_test

import (
	"context"
	"fmt"
	"regexp"
	"testing"

	"github.com/aws/aws-sdk-go/service/servicediscovery"
	sdkacctest "github.com/hashicorp/terraform-plugin-sdk/v2/helper/acctest"
	"github.com/hashicorp/terraform-plugin-sdk/v2/helper/resource"
	"github.com/hashicorp/terraform-plugin-sdk/v2/terraform"
	"github.com/hashicorp/terraform-provider-aws/internal/acctest"
	"github.com/hashicorp/terraform-provider-aws/internal/conns"
	tfservicediscovery "github.com/hashicorp/terraform-provider-aws/internal/service/servicediscovery"
	"github.com/hashicorp/terraform-provider-aws/internal/tfresource"
)

func TestAccServiceDiscoveryHTTPNamespace_basic(t *testing.T) {
	ctx := acctest.Context(t)
	resourceName := "aws_service_discovery_http_namespace.test"
	rName := fmt.Sprintf("%s-%s", acctest.ResourcePrefix, sdkacctest.RandStringFromCharSet(8, sdkacctest.CharSetAlpha))

	resource.ParallelTest(t, resource.TestCase{
		PreCheck: func() {
<<<<<<< HEAD
			acctest.PreCheck(ctx, t)
			acctest.PreCheckPartitionHasService(servicediscovery.EndpointsID, t)
=======
			acctest.PreCheck(t)
			acctest.PreCheckPartitionHasService(t, servicediscovery.EndpointsID)
>>>>>>> 78d002fe
			testAccPreCheck(ctx, t)
		},
		ErrorCheck:               acctest.ErrorCheck(t, servicediscovery.EndpointsID),
		ProtoV5ProviderFactories: acctest.ProtoV5ProviderFactories,
		CheckDestroy:             testAccCheckHTTPNamespaceDestroy(ctx),
		Steps: []resource.TestStep{
			{
				Config: testAccHTTPNamespaceConfig_basic(rName),
				Check: resource.ComposeTestCheckFunc(
					testAccCheckHTTPNamespaceExists(ctx, resourceName),
					acctest.MatchResourceAttrRegionalARN(resourceName, "arn", "servicediscovery", regexp.MustCompile(`namespace/.+`)),
					resource.TestCheckResourceAttrSet(resourceName, "arn"),
					resource.TestCheckResourceAttr(resourceName, "description", ""),
					resource.TestCheckResourceAttr(resourceName, "name", rName),
					resource.TestCheckResourceAttr(resourceName, "http_name", rName),
					resource.TestCheckResourceAttr(resourceName, "tags.%", "0"),
				),
			},
			{
				ResourceName:      resourceName,
				ImportState:       true,
				ImportStateVerify: true,
			},
		},
	})
}

func TestAccServiceDiscoveryHTTPNamespace_disappears(t *testing.T) {
	ctx := acctest.Context(t)
	resourceName := "aws_service_discovery_http_namespace.test"
	rName := fmt.Sprintf("%s-%s", acctest.ResourcePrefix, sdkacctest.RandStringFromCharSet(8, sdkacctest.CharSetAlpha))

	resource.ParallelTest(t, resource.TestCase{
		PreCheck: func() {
<<<<<<< HEAD
			acctest.PreCheck(ctx, t)
			acctest.PreCheckPartitionHasService(servicediscovery.EndpointsID, t)
=======
			acctest.PreCheck(t)
			acctest.PreCheckPartitionHasService(t, servicediscovery.EndpointsID)
>>>>>>> 78d002fe
			testAccPreCheck(ctx, t)
		},
		ErrorCheck:               acctest.ErrorCheck(t, servicediscovery.EndpointsID),
		ProtoV5ProviderFactories: acctest.ProtoV5ProviderFactories,
		CheckDestroy:             testAccCheckHTTPNamespaceDestroy(ctx),
		Steps: []resource.TestStep{
			{
				Config: testAccHTTPNamespaceConfig_basic(rName),
				Check: resource.ComposeTestCheckFunc(
					testAccCheckHTTPNamespaceExists(ctx, resourceName),
					acctest.CheckResourceDisappears(ctx, acctest.Provider, tfservicediscovery.ResourceHTTPNamespace(), resourceName),
				),
				ExpectNonEmptyPlan: true,
			},
		},
	})
}

func TestAccServiceDiscoveryHTTPNamespace_description(t *testing.T) {
	ctx := acctest.Context(t)
	resourceName := "aws_service_discovery_http_namespace.test"
	rName := fmt.Sprintf("%s-%s", acctest.ResourcePrefix, sdkacctest.RandStringFromCharSet(8, sdkacctest.CharSetAlpha))

	resource.ParallelTest(t, resource.TestCase{
		PreCheck: func() {
<<<<<<< HEAD
			acctest.PreCheck(ctx, t)
			acctest.PreCheckPartitionHasService(servicediscovery.EndpointsID, t)
=======
			acctest.PreCheck(t)
			acctest.PreCheckPartitionHasService(t, servicediscovery.EndpointsID)
>>>>>>> 78d002fe
			testAccPreCheck(ctx, t)
		},
		ErrorCheck:               acctest.ErrorCheck(t, servicediscovery.EndpointsID),
		ProtoV5ProviderFactories: acctest.ProtoV5ProviderFactories,
		CheckDestroy:             testAccCheckHTTPNamespaceDestroy(ctx),
		Steps: []resource.TestStep{
			{
				Config: testAccHTTPNamespaceConfig_description(rName, "test"),
				Check: resource.ComposeTestCheckFunc(
					testAccCheckHTTPNamespaceExists(ctx, resourceName),
					resource.TestCheckResourceAttr(resourceName, "description", "test"),
				),
			},
			{
				ResourceName:      resourceName,
				ImportState:       true,
				ImportStateVerify: true,
			},
		},
	})
}

func TestAccServiceDiscoveryHTTPNamespace_tags(t *testing.T) {
	ctx := acctest.Context(t)
	resourceName := "aws_service_discovery_http_namespace.test"
	rName := fmt.Sprintf("%s-%s", acctest.ResourcePrefix, sdkacctest.RandStringFromCharSet(8, sdkacctest.CharSetAlpha))

	resource.ParallelTest(t, resource.TestCase{
		PreCheck: func() {
<<<<<<< HEAD
			acctest.PreCheck(ctx, t)
			acctest.PreCheckPartitionHasService(servicediscovery.EndpointsID, t)
=======
			acctest.PreCheck(t)
			acctest.PreCheckPartitionHasService(t, servicediscovery.EndpointsID)
>>>>>>> 78d002fe
			testAccPreCheck(ctx, t)
		},
		ErrorCheck:               acctest.ErrorCheck(t, servicediscovery.EndpointsID),
		ProtoV5ProviderFactories: acctest.ProtoV5ProviderFactories,
		CheckDestroy:             testAccCheckHTTPNamespaceDestroy(ctx),
		Steps: []resource.TestStep{
			{
				Config: testAccHTTPNamespaceConfig_tags1(rName, "key1", "value1"),
				Check: resource.ComposeTestCheckFunc(
					testAccCheckHTTPNamespaceExists(ctx, resourceName),
					resource.TestCheckResourceAttr(resourceName, "tags.%", "1"),
					resource.TestCheckResourceAttr(resourceName, "tags.key1", "value1"),
				),
			},
			{
				ResourceName:      resourceName,
				ImportState:       true,
				ImportStateVerify: true,
			},
			{
				Config: testAccHTTPNamespaceConfig_tags2(rName, "key1", "value1updated", "key2", "value2"),
				Check: resource.ComposeTestCheckFunc(
					testAccCheckHTTPNamespaceExists(ctx, resourceName),
					resource.TestCheckResourceAttr(resourceName, "tags.%", "2"),
					resource.TestCheckResourceAttr(resourceName, "tags.key1", "value1updated"),
					resource.TestCheckResourceAttr(resourceName, "tags.key2", "value2"),
				),
			},
			{
				Config: testAccHTTPNamespaceConfig_tags1(rName, "key2", "value2"),
				Check: resource.ComposeTestCheckFunc(
					testAccCheckHTTPNamespaceExists(ctx, resourceName),
					resource.TestCheckResourceAttr(resourceName, "tags.%", "1"),
					resource.TestCheckResourceAttr(resourceName, "tags.key2", "value2"),
				),
			},
		},
	})
}

func testAccCheckHTTPNamespaceDestroy(ctx context.Context) resource.TestCheckFunc {
	return func(s *terraform.State) error {
		conn := acctest.Provider.Meta().(*conns.AWSClient).ServiceDiscoveryConn()

		for _, rs := range s.RootModule().Resources {
			if rs.Type != "aws_service_discovery_http_namespace" {
				continue
			}

			_, err := tfservicediscovery.FindNamespaceByID(ctx, conn, rs.Primary.ID)

			if tfresource.NotFound(err) {
				continue
			}

			if err != nil {
				return err
			}

			return fmt.Errorf("Service Discovery HTTP Namespace %s still exists", rs.Primary.ID)
		}

		return nil
	}
}

func testAccCheckHTTPNamespaceExists(ctx context.Context, n string) resource.TestCheckFunc {
	return func(s *terraform.State) error {
		rs, ok := s.RootModule().Resources[n]
		if !ok {
			return fmt.Errorf("Not found: %s", n)
		}

		if rs.Primary.ID == "" {
			return fmt.Errorf("No Service Discovery HTTP Namespace ID is set")
		}

		conn := acctest.Provider.Meta().(*conns.AWSClient).ServiceDiscoveryConn()

		_, err := tfservicediscovery.FindNamespaceByID(ctx, conn, rs.Primary.ID)

		return err
	}
}

func testAccHTTPNamespaceConfig_basic(rName string) string {
	return fmt.Sprintf(`
resource "aws_service_discovery_http_namespace" "test" {
  name = %[1]q
}
`, rName)
}

func testAccHTTPNamespaceConfig_description(rName, description string) string {
	return fmt.Sprintf(`
resource "aws_service_discovery_http_namespace" "test" {
  description = %[1]q
  name        = %[2]q
}
`, description, rName)
}

func testAccHTTPNamespaceConfig_tags1(rName, tagKey1, tagValue1 string) string {
	return fmt.Sprintf(`
resource "aws_service_discovery_http_namespace" "test" {
  name = %[1]q

  tags = {
    %[2]q = %[3]q
  }
}
`, rName, tagKey1, tagValue1)
}

func testAccHTTPNamespaceConfig_tags2(rName, tagKey1, tagValue1, tagKey2, tagValue2 string) string {
	return fmt.Sprintf(`
resource "aws_service_discovery_http_namespace" "test" {
  name = %[1]q

  tags = {
    %[2]q = %[3]q
    %[4]q = %[5]q
  }
}
`, rName, tagKey1, tagValue1, tagKey2, tagValue2)
}<|MERGE_RESOLUTION|>--- conflicted
+++ resolved
@@ -23,13 +23,8 @@
 
 	resource.ParallelTest(t, resource.TestCase{
 		PreCheck: func() {
-<<<<<<< HEAD
-			acctest.PreCheck(ctx, t)
-			acctest.PreCheckPartitionHasService(servicediscovery.EndpointsID, t)
-=======
-			acctest.PreCheck(t)
-			acctest.PreCheckPartitionHasService(t, servicediscovery.EndpointsID)
->>>>>>> 78d002fe
+			acctest.PreCheck(ctx, t)
+			acctest.PreCheckPartitionHasService(t, servicediscovery.EndpointsID)
 			testAccPreCheck(ctx, t)
 		},
 		ErrorCheck:               acctest.ErrorCheck(t, servicediscovery.EndpointsID),
@@ -64,13 +59,8 @@
 
 	resource.ParallelTest(t, resource.TestCase{
 		PreCheck: func() {
-<<<<<<< HEAD
-			acctest.PreCheck(ctx, t)
-			acctest.PreCheckPartitionHasService(servicediscovery.EndpointsID, t)
-=======
-			acctest.PreCheck(t)
-			acctest.PreCheckPartitionHasService(t, servicediscovery.EndpointsID)
->>>>>>> 78d002fe
+			acctest.PreCheck(ctx, t)
+			acctest.PreCheckPartitionHasService(t, servicediscovery.EndpointsID)
 			testAccPreCheck(ctx, t)
 		},
 		ErrorCheck:               acctest.ErrorCheck(t, servicediscovery.EndpointsID),
@@ -96,13 +86,8 @@
 
 	resource.ParallelTest(t, resource.TestCase{
 		PreCheck: func() {
-<<<<<<< HEAD
-			acctest.PreCheck(ctx, t)
-			acctest.PreCheckPartitionHasService(servicediscovery.EndpointsID, t)
-=======
-			acctest.PreCheck(t)
-			acctest.PreCheckPartitionHasService(t, servicediscovery.EndpointsID)
->>>>>>> 78d002fe
+			acctest.PreCheck(ctx, t)
+			acctest.PreCheckPartitionHasService(t, servicediscovery.EndpointsID)
 			testAccPreCheck(ctx, t)
 		},
 		ErrorCheck:               acctest.ErrorCheck(t, servicediscovery.EndpointsID),
@@ -132,13 +117,8 @@
 
 	resource.ParallelTest(t, resource.TestCase{
 		PreCheck: func() {
-<<<<<<< HEAD
-			acctest.PreCheck(ctx, t)
-			acctest.PreCheckPartitionHasService(servicediscovery.EndpointsID, t)
-=======
-			acctest.PreCheck(t)
-			acctest.PreCheckPartitionHasService(t, servicediscovery.EndpointsID)
->>>>>>> 78d002fe
+			acctest.PreCheck(ctx, t)
+			acctest.PreCheckPartitionHasService(t, servicediscovery.EndpointsID)
 			testAccPreCheck(ctx, t)
 		},
 		ErrorCheck:               acctest.ErrorCheck(t, servicediscovery.EndpointsID),
