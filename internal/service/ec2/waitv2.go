// Copyright (c) HashiCorp, Inc.
// SPDX-License-Identifier: MPL-2.0

package ec2

import (
	"context"
	"errors"
	"fmt"
	"strconv"
	"time"

	"github.com/aws/aws-sdk-go-v2/aws"
	"github.com/aws/aws-sdk-go-v2/service/ec2"
	awstypes "github.com/aws/aws-sdk-go-v2/service/ec2/types"
	"github.com/hashicorp/terraform-plugin-sdk/v2/helper/retry"
	"github.com/hashicorp/terraform-provider-aws/internal/enum"
	"github.com/hashicorp/terraform-provider-aws/internal/tfresource"
)

const (
	AvailabilityZoneGroupOptInStatusTimeout = 10 * time.Minute
)

func waitAvailabilityZoneGroupOptedIn(ctx context.Context, conn *ec2.Client, name string) (*awstypes.AvailabilityZone, error) {
	stateConf := &retry.StateChangeConf{
		Pending: enum.Slice(awstypes.AvailabilityZoneOptInStatusNotOptedIn),
		Target:  enum.Slice(awstypes.AvailabilityZoneOptInStatusOptedIn),
		Refresh: statusAvailabilityZoneGroupOptInStatus(ctx, conn, name),
		Timeout: AvailabilityZoneGroupOptInStatusTimeout,
	}

	outputRaw, err := stateConf.WaitForStateContext(ctx)

	if output, ok := outputRaw.(*awstypes.AvailabilityZone); ok {
		return output, err
	}

	return nil, err
}

func waitAvailabilityZoneGroupNotOptedIn(ctx context.Context, conn *ec2.Client, name string) (*awstypes.AvailabilityZone, error) {
	stateConf := &retry.StateChangeConf{
		Pending: enum.Slice(awstypes.AvailabilityZoneOptInStatusOptedIn),
		Target:  enum.Slice(awstypes.AvailabilityZoneOptInStatusNotOptedIn),
		Refresh: statusAvailabilityZoneGroupOptInStatus(ctx, conn, name),
		Timeout: AvailabilityZoneGroupOptInStatusTimeout,
	}

	outputRaw, err := stateConf.WaitForStateContext(ctx)

	if output, ok := outputRaw.(*awstypes.AvailabilityZone); ok {
		return output, err
	}

	return nil, err
}

const (
	CapacityReservationActiveTimeout  = 2 * time.Minute
	CapacityReservationDeletedTimeout = 2 * time.Minute
)

func waitCapacityReservationActive(ctx context.Context, conn *ec2.Client, id string) error {
	stateConf := &retry.StateChangeConf{
		Pending: enum.Slice(awstypes.CapacityReservationStatePending),
		Target:  enum.Slice(awstypes.CapacityReservationStateActive),
		Refresh: statusCapacityReservationState(ctx, conn, id),
		Timeout: CapacityReservationActiveTimeout,
	}

	_, err := stateConf.WaitForStateContext(ctx)

	return err
}

func waitCapacityReservationDeleted(ctx context.Context, conn *ec2.Client, id string) (*awstypes.CapacityReservation, error) {
	stateConf := &retry.StateChangeConf{
		Pending: enum.Slice(awstypes.CapacityReservationStateActive),
		Target:  []string{},
		Refresh: statusCapacityReservationState(ctx, conn, id),
		Timeout: CapacityReservationDeletedTimeout,
	}

	outputRaw, err := stateConf.WaitForStateContext(ctx)

	if output, ok := outputRaw.(*awstypes.CapacityReservation); ok {
		return output, err
	}

	return nil, err
}

func waitFleet(ctx context.Context, conn *ec2.Client, id string, pending, target []string, timeout, delay time.Duration) error {
	stateConf := &retry.StateChangeConf{
		Pending:    pending,
		Target:     target,
		Refresh:    statusFleetState(ctx, conn, id),
		Timeout:    timeout,
		Delay:      delay,
		MinTimeout: 1 * time.Second,
	}

	_, err := stateConf.WaitForStateContext(ctx)

	return err
}

func waitHostCreated(ctx context.Context, conn *ec2.Client, id string, timeout time.Duration) (*awstypes.Host, error) {
	stateConf := &retry.StateChangeConf{
		Pending: enum.Slice(awstypes.AllocationStatePending),
		Target:  enum.Slice(awstypes.AllocationStateAvailable),
		Timeout: timeout,
		Refresh: statusHostState(ctx, conn, id),
	}

	outputRaw, err := stateConf.WaitForStateContext(ctx)

	if output, ok := outputRaw.(*awstypes.Host); ok {
		return output, err
	}

	return nil, err
}

func waitHostUpdated(ctx context.Context, conn *ec2.Client, id string, timeout time.Duration) (*awstypes.Host, error) {
	stateConf := &retry.StateChangeConf{
		Pending: enum.Slice(awstypes.AllocationStatePending),
		Target:  enum.Slice(awstypes.AllocationStateAvailable),
		Timeout: timeout,
		Refresh: statusHostState(ctx, conn, id),
	}

	outputRaw, err := stateConf.WaitForStateContext(ctx)

	if output, ok := outputRaw.(*awstypes.Host); ok {
		return output, err
	}

	return nil, err
}

func waitHostDeleted(ctx context.Context, conn *ec2.Client, id string, timeout time.Duration) (*awstypes.Host, error) {
	stateConf := &retry.StateChangeConf{
		Pending: enum.Slice(awstypes.AllocationStateAvailable),
		Target:  []string{},
		Timeout: timeout,
		Refresh: statusHostState(ctx, conn, id),
	}

	outputRaw, err := stateConf.WaitForStateContext(ctx)

	if output, ok := outputRaw.(*awstypes.Host); ok {
		return output, err
	}

	return nil, err
}

func waitInstanceIAMInstanceProfileUpdated(ctx context.Context, conn *ec2.Client, instanceID string, expectedValue string) (*awstypes.Instance, error) {
	stateConf := &retry.StateChangeConf{
		Target:     enum.Slice(expectedValue),
		Refresh:    statusInstanceIAMInstanceProfile(ctx, conn, instanceID),
		Timeout:    ec2PropagationTimeout,
		Delay:      10 * time.Second,
		MinTimeout: 3 * time.Second,
	}

	outputRaw, err := stateConf.WaitForStateContext(ctx)

	if output, ok := outputRaw.(*awstypes.Instance); ok {
		return output, err
	}

	return nil, err
}

func waitInstanceCapacityReservationSpecificationUpdated(ctx context.Context, conn *ec2.Client, instanceID string, expectedValue *awstypes.CapacityReservationSpecification) (*awstypes.Instance, error) {
	stateConf := &retry.StateChangeConf{
		Target:     enum.Slice(strconv.FormatBool(true)),
		Refresh:    statusInstanceCapacityReservationSpecificationEquals(ctx, conn, instanceID, expectedValue),
		Timeout:    ec2PropagationTimeout,
		Delay:      10 * time.Second,
		MinTimeout: 3 * time.Second,
	}

	outputRaw, err := stateConf.WaitForStateContext(ctx)

	if output, ok := outputRaw.(*awstypes.Instance); ok {
		return output, err
	}

	return nil, err
}

func waitInstanceMaintenanceOptionsAutoRecoveryUpdated(ctx context.Context, conn *ec2.Client, id, expectedValue string, timeout time.Duration) (*awstypes.InstanceMaintenanceOptions, error) {
	stateConf := &retry.StateChangeConf{
		Target:     enum.Slice(expectedValue),
		Refresh:    statusInstanceMaintenanceOptionsAutoRecovery(ctx, conn, id),
		Timeout:    timeout,
		Delay:      10 * time.Second,
		MinTimeout: 3 * time.Second,
	}

	outputRaw, err := stateConf.WaitForStateContext(ctx)

	if output, ok := outputRaw.(*awstypes.InstanceMaintenanceOptions); ok {
		return output, err
	}

	return nil, err
}

func waitInstanceMetadataOptionsApplied(ctx context.Context, conn *ec2.Client, id string, timeout time.Duration) (*awstypes.InstanceMetadataOptionsResponse, error) {
	stateConf := &retry.StateChangeConf{
		Pending:    enum.Slice(awstypes.InstanceMetadataOptionsStatePending),
		Target:     enum.Slice(awstypes.InstanceMetadataOptionsStateApplied),
		Refresh:    statusInstanceMetadataOptionsState(ctx, conn, id),
		Timeout:    timeout,
		Delay:      10 * time.Second,
		MinTimeout: 3 * time.Second,
	}

	outputRaw, err := stateConf.WaitForStateContext(ctx)

	if output, ok := outputRaw.(*awstypes.InstanceMetadataOptionsResponse); ok {
		return output, err
	}

	return nil, err
}

func waitInstanceRootBlockDeviceDeleteOnTerminationUpdated(ctx context.Context, conn *ec2.Client, id string, expectedValue bool, timeout time.Duration) (*awstypes.EbsInstanceBlockDevice, error) {
	stateConf := &retry.StateChangeConf{
		Target:     []string{strconv.FormatBool(expectedValue)},
		Refresh:    statusInstanceRootBlockDeviceDeleteOnTermination(ctx, conn, id),
		Timeout:    timeout,
		Delay:      10 * time.Second,
		MinTimeout: 3 * time.Second,
	}

	outputRaw, err := stateConf.WaitForStateContext(ctx)

	if output, ok := outputRaw.(*awstypes.EbsInstanceBlockDevice); ok {
		return output, err
	}

	return nil, err
}

const (
	PlacementGroupCreatedTimeout = 5 * time.Minute
	PlacementGroupDeletedTimeout = 5 * time.Minute
)

func waitPlacementGroupCreated(ctx context.Context, conn *ec2.Client, name string) (*awstypes.PlacementGroup, error) {
	stateConf := &retry.StateChangeConf{
		Pending: enum.Slice(awstypes.PlacementGroupStatePending),
		Target:  enum.Slice(awstypes.PlacementGroupStateAvailable),
		Timeout: PlacementGroupCreatedTimeout,
		Refresh: statusPlacementGroupState(ctx, conn, name),
	}

	outputRaw, err := stateConf.WaitForStateContext(ctx)

	if output, ok := outputRaw.(*awstypes.PlacementGroup); ok {
		return output, err
	}

	return nil, err
}

func waitPlacementGroupDeleted(ctx context.Context, conn *ec2.Client, name string) (*awstypes.PlacementGroup, error) {
	stateConf := &retry.StateChangeConf{
		Pending: enum.Slice(awstypes.PlacementGroupStateDeleting),
		Target:  []string{},
		Timeout: PlacementGroupDeletedTimeout,
		Refresh: statusPlacementGroupState(ctx, conn, name),
	}

	outputRaw, err := stateConf.WaitForStateContext(ctx)

	if output, ok := outputRaw.(*awstypes.PlacementGroup); ok {
		return output, err
	}

	return nil, err
}

func waitSpotInstanceRequestFulfilled(ctx context.Context, conn *ec2.Client, id string, timeout time.Duration) (*awstypes.SpotInstanceRequest, error) {
	stateConf := &retry.StateChangeConf{
		Pending:    []string{spotInstanceRequestStatusCodePendingEvaluation, spotInstanceRequestStatusCodePendingFulfillment},
		Target:     []string{spotInstanceRequestStatusCodeFulfilled},
		Refresh:    statusSpotInstanceRequest(ctx, conn, id),
		Timeout:    timeout,
		Delay:      10 * time.Second,
		MinTimeout: 3 * time.Second,
	}

	outputRaw, err := stateConf.WaitForStateContext(ctx)

	if output, ok := outputRaw.(*awstypes.SpotInstanceRequest); ok {
		if fault := output.Fault; fault != nil {
			errFault := fmt.Errorf("%s: %s", aws.ToString(fault.Code), aws.ToString(fault.Message))
			tfresource.SetLastError(err, fmt.Errorf("%s %w", aws.ToString(output.Status.Message), errFault))
		} else {
			tfresource.SetLastError(err, errors.New(aws.ToString(output.Status.Message)))
		}

		return output, err
	}

	return nil, err
}

func waitVPCCreatedV2(ctx context.Context, conn *ec2.Client, id string) (*awstypes.Vpc, error) {
	stateConf := &retry.StateChangeConf{
		Pending: enum.Slice(awstypes.VpcStatePending),
		Target:  enum.Slice(awstypes.VpcStateAvailable),
		Refresh: statusVPCStateV2(ctx, conn, id),
		Timeout: vpcCreatedTimeout,
	}

	outputRaw, err := stateConf.WaitForStateContext(ctx)

	if output, ok := outputRaw.(*awstypes.Vpc); ok {
		return output, err
	}

	return nil, err
}

func waitVPCIPv6CIDRBlockAssociationCreatedV2(ctx context.Context, conn *ec2.Client, id string, timeout time.Duration) (*awstypes.VpcCidrBlockState, error) { //nolint:unparam
	stateConf := &retry.StateChangeConf{
		Pending:    enum.Slice(awstypes.VpcCidrBlockStateCodeAssociating, awstypes.VpcCidrBlockStateCodeDisassociated, awstypes.VpcCidrBlockStateCodeFailing),
		Target:     enum.Slice(awstypes.VpcCidrBlockStateCodeAssociated),
		Refresh:    statusVPCIPv6CIDRBlockAssociationStateV2(ctx, conn, id),
		Timeout:    timeout,
		Delay:      10 * time.Second,
		MinTimeout: 5 * time.Second,
	}

	outputRaw, err := stateConf.WaitForStateContext(ctx)

	if output, ok := outputRaw.(*awstypes.VpcCidrBlockState); ok {
		if state := output.State; state == awstypes.VpcCidrBlockStateCodeFailed {
			tfresource.SetLastError(err, errors.New(aws.ToString(output.StatusMessage)))
		}

		return output, err
	}

	return nil, err
}

func waitVPCAttributeUpdatedV2(ctx context.Context, conn *ec2.Client, vpcID string, attribute awstypes.VpcAttributeName, expectedValue bool) (*awstypes.Vpc, error) { //nolint:unparam
	stateConf := &retry.StateChangeConf{
		Target:     []string{strconv.FormatBool(expectedValue)},
		Refresh:    statusVPCAttributeValueV2(ctx, conn, vpcID, attribute),
		Timeout:    ec2PropagationTimeout,
		Delay:      10 * time.Second,
		MinTimeout: 3 * time.Second,
	}

	outputRaw, err := stateConf.WaitForStateContext(ctx)

	if output, ok := outputRaw.(*awstypes.Vpc); ok {
		return output, err
	}

	return nil, err
}

func waitVPCIPv6CIDRBlockAssociationDeletedV2(ctx context.Context, conn *ec2.Client, id string, timeout time.Duration) (*awstypes.VpcCidrBlockState, error) {
	stateConf := &retry.StateChangeConf{
		Pending:    enum.Slice(awstypes.VpcCidrBlockStateCodeAssociated, awstypes.VpcCidrBlockStateCodeDisassociating, awstypes.VpcCidrBlockStateCodeFailing),
		Target:     []string{},
		Refresh:    statusVPCIPv6CIDRBlockAssociationStateV2(ctx, conn, id),
		Timeout:    timeout,
		Delay:      10 * time.Second,
		MinTimeout: 5 * time.Second,
	}

	outputRaw, err := stateConf.WaitForStateContext(ctx)

	if output, ok := outputRaw.(*awstypes.VpcCidrBlockState); ok {
		if state := output.State; state == awstypes.VpcCidrBlockStateCodeFailed {
			tfresource.SetLastError(err, errors.New(aws.ToString(output.StatusMessage)))
		}

		return output, err
	}

	return nil, err
}

func waitNetworkInterfaceAvailableAfterUseV2(ctx context.Context, conn *ec2.Client, id string, timeout time.Duration) (*awstypes.NetworkInterface, error) {
	// Hyperplane attached ENI.
	// Wait for it to be moved into a removable state.
	stateConf := &retry.StateChangeConf{
		Pending:    enum.Slice(awstypes.NetworkInterfaceStatusInUse),
		Target:     enum.Slice(awstypes.NetworkInterfaceStatusAvailable),
		Timeout:    timeout,
		Refresh:    statusNetworkInterfaceV2(ctx, conn, id),
		Delay:      10 * time.Second,
		MinTimeout: 10 * time.Second,
		// Handle EC2 ENI eventual consistency. It can take up to 3 minutes.
		ContinuousTargetOccurence: 18,
		NotFoundChecks:            1,
	}

	outputRaw, err := stateConf.WaitForStateContext(ctx)

	if output, ok := outputRaw.(*awstypes.NetworkInterface); ok {
		return output, err
	}

	return nil, err
}

func waitNetworkInterfaceCreatedV2(ctx context.Context, conn *ec2.Client, id string, timeout time.Duration) (*awstypes.NetworkInterface, error) {
	stateConf := &retry.StateChangeConf{
		Pending: []string{NetworkInterfaceStatusPending},
		Target:  enum.Slice(awstypes.NetworkInterfaceStatusAvailable),
		Timeout: timeout,
		Refresh: statusNetworkInterfaceV2(ctx, conn, id),
	}

	outputRaw, err := stateConf.WaitForStateContext(ctx)

	if output, ok := outputRaw.(*awstypes.NetworkInterface); ok {
		return output, err
	}

	return nil, err
}

func waitNetworkInterfaceAttachedV2(ctx context.Context, conn *ec2.Client, id string, timeout time.Duration) (*awstypes.NetworkInterfaceAttachment, error) {
	stateConf := &retry.StateChangeConf{
		Pending: enum.Slice(awstypes.AttachmentStatusAttaching),
		Target:  enum.Slice(awstypes.AttachmentStatusAttached),
		Timeout: timeout,
		Refresh: statusNetworkInterfaceAttachmentV2(ctx, conn, id),
	}

	outputRaw, err := stateConf.WaitForStateContext(ctx)

	if output, ok := outputRaw.(*awstypes.NetworkInterfaceAttachment); ok {
		return output, err
	}

	return nil, err
}

func waitNetworkInterfaceDetachedV2(ctx context.Context, conn *ec2.Client, id string, timeout time.Duration) (*awstypes.NetworkInterfaceAttachment, error) {
	stateConf := &retry.StateChangeConf{
		Pending: enum.Slice(awstypes.AttachmentStatusAttached, awstypes.AttachmentStatusDetaching),
		Target:  enum.Slice(awstypes.AttachmentStatusDetached),
		Timeout: timeout,
		Refresh: statusNetworkInterfaceAttachmentV2(ctx, conn, id),
	}

	outputRaw, err := stateConf.WaitForStateContext(ctx)

	if output, ok := outputRaw.(*awstypes.NetworkInterfaceAttachment); ok {
		return output, err
	}

	return nil, err
}

func waitVolumeCreated(ctx context.Context, conn *ec2.Client, id string, timeout time.Duration) (*awstypes.Volume, error) {
	stateConf := &retry.StateChangeConf{
		Pending:    enum.Slice(awstypes.VolumeStateCreating),
		Target:     enum.Slice(awstypes.VolumeStateAvailable),
		Refresh:    statusVolumeState(ctx, conn, id),
		Timeout:    timeout,
		Delay:      10 * time.Second,
		MinTimeout: 3 * time.Second,
	}

	outputRaw, err := stateConf.WaitForStateContext(ctx)

	if output, ok := outputRaw.(*awstypes.Volume); ok {
		return output, err
	}

	return nil, err
}

func waitVolumeDeleted(ctx context.Context, conn *ec2.Client, id string, timeout time.Duration) (*awstypes.Volume, error) {
	stateConf := &retry.StateChangeConf{
		Pending:    enum.Slice(awstypes.VolumeStateDeleting),
		Target:     []string{},
		Refresh:    statusVolumeState(ctx, conn, id),
		Timeout:    timeout,
		Delay:      10 * time.Second,
		MinTimeout: 3 * time.Second,
	}

	outputRaw, err := stateConf.WaitForStateContext(ctx)

	if output, ok := outputRaw.(*awstypes.Volume); ok {
		return output, err
	}

	return nil, err
}

func waitVolumeUpdated(ctx context.Context, conn *ec2.Client, id string, timeout time.Duration) (*awstypes.Volume, error) {
	stateConf := &retry.StateChangeConf{
		Pending:    enum.Slice(awstypes.VolumeStateCreating, awstypes.VolumeState(awstypes.VolumeModificationStateModifying)),
		Target:     enum.Slice(awstypes.VolumeStateAvailable, awstypes.VolumeStateInUse),
		Refresh:    statusVolumeState(ctx, conn, id),
		Timeout:    timeout,
		Delay:      10 * time.Second,
		MinTimeout: 3 * time.Second,
	}

	outputRaw, err := stateConf.WaitForStateContext(ctx)

	if output, ok := outputRaw.(*awstypes.Volume); ok {
		return output, err
	}

	return nil, err
}

func waitVolumeAttachmentCreated(ctx context.Context, conn *ec2.Client, volumeID, instanceID, deviceName string, timeout time.Duration) (*awstypes.VolumeAttachment, error) {
	stateConf := &retry.StateChangeConf{
		Pending:    enum.Slice(awstypes.VolumeAttachmentStateAttaching),
		Target:     enum.Slice(awstypes.VolumeAttachmentStateAttached),
		Refresh:    statusVolumeAttachmentState(ctx, conn, volumeID, instanceID, deviceName),
		Timeout:    timeout,
		Delay:      10 * time.Second,
		MinTimeout: 3 * time.Second,
	}

	outputRaw, err := stateConf.WaitForStateContext(ctx)

	if output, ok := outputRaw.(*awstypes.VolumeAttachment); ok {
		return output, err
	}

	return nil, err
}

func waitVolumeModificationComplete(ctx context.Context, conn *ec2.Client, id string, timeout time.Duration) (*awstypes.VolumeModification, error) {
	stateConf := &retry.StateChangeConf{
		Pending: enum.Slice(awstypes.VolumeModificationStateModifying),
		// The volume is useable once the state is "optimizing", but will not be at full performance.
		// Optimization can take hours. e.g. a full 1 TiB drive takes approximately 6 hours to optimize,
		// according to https://docs.aws.amazon.com/AWSEC2/latest/UserGuide/monitoring-volume-modifications.html.
		Target:     enum.Slice(awstypes.VolumeModificationStateCompleted, awstypes.VolumeModificationStateOptimizing),
		Refresh:    statusVolumeModificationState(ctx, conn, id),
		Timeout:    timeout,
		Delay:      30 * time.Second,
		MinTimeout: 30 * time.Second,
	}

	outputRaw, err := stateConf.WaitForStateContext(ctx)

	if output, ok := outputRaw.(*awstypes.VolumeModification); ok {
		tfresource.SetLastError(err, errors.New(aws.ToString(output.StatusMessage)))

		return output, err
	}

	return nil, err
}

func waitVPCEndpointAcceptedV2(ctx context.Context, conn *ec2.Client, vpcEndpointID string, timeout time.Duration) (*awstypes.VpcEndpoint, error) {
	stateConf := &retry.StateChangeConf{
		Pending:    enum.Slice(vpcEndpointStatePendingAcceptance),
		Target:     enum.Slice(vpcEndpointStateAvailable),
		Timeout:    timeout,
		Refresh:    statusVPCEndpointStateV2(ctx, conn, vpcEndpointID),
		Delay:      5 * time.Second,
		MinTimeout: 5 * time.Second,
	}

	outputRaw, err := stateConf.WaitForStateContext(ctx)

	if output, ok := outputRaw.(*awstypes.VpcEndpoint); ok {
		if state, lastError := output.State, output.LastError; state == awstypes.StateFailed && lastError != nil {
			tfresource.SetLastError(err, fmt.Errorf("%s: %s", aws.ToString(lastError.Code), aws.ToString(lastError.Message)))
		}

		return output, err
	}

	return nil, err
}

func waitVPCEndpointAvailableV2(ctx context.Context, conn *ec2.Client, vpcEndpointID string, timeout time.Duration) (*awstypes.VpcEndpoint, error) { //nolint:unparam
	stateConf := &retry.StateChangeConf{
		Pending:    enum.Slice(vpcEndpointStatePending),
		Target:     enum.Slice(vpcEndpointStateAvailable, vpcEndpointStatePendingAcceptance),
		Timeout:    timeout,
		Refresh:    statusVPCEndpointStateV2(ctx, conn, vpcEndpointID),
		Delay:      5 * time.Second,
		MinTimeout: 5 * time.Second,
	}

	outputRaw, err := stateConf.WaitForStateContext(ctx)

	if output, ok := outputRaw.(*awstypes.VpcEndpoint); ok {
		if state, lastError := output.State, output.LastError; state == awstypes.StateFailed && lastError != nil {
			tfresource.SetLastError(err, fmt.Errorf("%s: %s", aws.ToString(lastError.Code), aws.ToString(lastError.Message)))
		}

		return output, err
	}

	return nil, err
}

func waitVPCEndpointDeletedV2(ctx context.Context, conn *ec2.Client, vpcEndpointID string, timeout time.Duration) (*awstypes.VpcEndpoint, error) {
	stateConf := &retry.StateChangeConf{
		Pending:    enum.Slice(vpcEndpointStateDeleting, vpcEndpointStateDeleted),
		Target:     []string{},
		Refresh:    statusVPCEndpointStateV2(ctx, conn, vpcEndpointID),
		Timeout:    timeout,
		Delay:      5 * time.Second,
		MinTimeout: 5 * time.Second,
	}

	outputRaw, err := stateConf.WaitForStateContext(ctx)

	if output, ok := outputRaw.(*awstypes.VpcEndpoint); ok {
		return output, err
	}

	return nil, err
}

<<<<<<< HEAD
func waitRouteDeletedV2(ctx context.Context, conn *ec2.Client, routeFinder routeFinderV2, routeTableID, destination string, timeout time.Duration) (*awstypes.Route, error) { //nolint:unparam
=======
func waitRouteDeleted(ctx context.Context, conn *ec2.Client, routeFinder routeFinder, routeTableID, destination string, timeout time.Duration) (*types.Route, error) { //nolint:unparam
>>>>>>> 3434906a
	stateConf := &retry.StateChangeConf{
		Pending:                   []string{routeStatusReady},
		Target:                    []string{},
		Refresh:                   statusRoute(ctx, conn, routeFinder, routeTableID, destination),
		Timeout:                   timeout,
		ContinuousTargetOccurence: 2,
	}

	outputRaw, err := stateConf.WaitForStateContext(ctx)

	if output, ok := outputRaw.(*awstypes.Route); ok {
		return output, err
	}

	return nil, err
}

<<<<<<< HEAD
func waitRouteReadyV2(ctx context.Context, conn *ec2.Client, routeFinder routeFinderV2, routeTableID, destination string, timeout time.Duration) (*awstypes.Route, error) { //nolint:unparam
=======
func waitRouteReady(ctx context.Context, conn *ec2.Client, routeFinder routeFinder, routeTableID, destination string, timeout time.Duration) (*types.Route, error) { //nolint:unparam
>>>>>>> 3434906a
	stateConf := &retry.StateChangeConf{
		Pending:                   []string{},
		Target:                    []string{routeStatusReady},
		Refresh:                   statusRoute(ctx, conn, routeFinder, routeTableID, destination),
		Timeout:                   timeout,
		NotFoundChecks:            RouteNotFoundChecks,
		ContinuousTargetOccurence: 2,
	}

	outputRaw, err := stateConf.WaitForStateContext(ctx)

	if output, ok := outputRaw.(*awstypes.Route); ok {
		return output, err
	}

	return nil, err
}

<<<<<<< HEAD
func waitRouteTableReadyV2(ctx context.Context, conn *ec2.Client, id string, timeout time.Duration) (*awstypes.RouteTable, error) {
=======
func waitRouteTableReady(ctx context.Context, conn *ec2.Client, id string, timeout time.Duration) (*types.RouteTable, error) {
>>>>>>> 3434906a
	stateConf := &retry.StateChangeConf{
		Pending:                   []string{},
		Target:                    []string{routeTableStatusReady},
		Refresh:                   statusRouteTable(ctx, conn, id),
		Timeout:                   timeout,
		NotFoundChecks:            RouteTableNotFoundChecks,
		ContinuousTargetOccurence: 2,
	}

	outputRaw, err := stateConf.WaitForStateContext(ctx)

	if output, ok := outputRaw.(*awstypes.RouteTable); ok {
		return output, err
	}

	return nil, err
}

<<<<<<< HEAD
func waitRouteTableDeletedV2(ctx context.Context, conn *ec2.Client, id string, timeout time.Duration) (*awstypes.RouteTable, error) {
=======
func waitRouteTableDeleted(ctx context.Context, conn *ec2.Client, id string, timeout time.Duration) (*types.RouteTable, error) {
>>>>>>> 3434906a
	stateConf := &retry.StateChangeConf{
		Pending:                   []string{routeTableStatusReady},
		Target:                    []string{},
		Refresh:                   statusRouteTable(ctx, conn, id),
		Timeout:                   timeout,
		ContinuousTargetOccurence: 2,
	}

	outputRaw, err := stateConf.WaitForStateContext(ctx)

	if output, ok := outputRaw.(*awstypes.RouteTable); ok {
		return output, err
	}

	return nil, err
}

<<<<<<< HEAD
func waitRouteTableAssociationCreatedV2(ctx context.Context, conn *ec2.Client, id string, timeout time.Duration) (*awstypes.RouteTableAssociationState, error) {
=======
func waitRouteTableAssociationCreated(ctx context.Context, conn *ec2.Client, id string, timeout time.Duration) (*types.RouteTableAssociationState, error) {
>>>>>>> 3434906a
	stateConf := &retry.StateChangeConf{
		Pending:        enum.Slice(awstypes.RouteTableAssociationStateCodeAssociating),
		Target:         enum.Slice(awstypes.RouteTableAssociationStateCodeAssociated),
		Refresh:        statusRouteTableAssociationStateV2(ctx, conn, id),
		Timeout:        timeout,
		NotFoundChecks: RouteTableAssociationCreatedNotFoundChecks,
	}

	outputRaw, err := stateConf.WaitForStateContext(ctx)

	if output, ok := outputRaw.(*awstypes.RouteTableAssociationState); ok {
		if output.State == awstypes.RouteTableAssociationStateCodeFailed {
			tfresource.SetLastError(err, errors.New(aws.ToString(output.StatusMessage)))
		}

		return output, err
	}

	return nil, err
}

<<<<<<< HEAD
func waitRouteTableAssociationDeletedV2(ctx context.Context, conn *ec2.Client, id string, timeout time.Duration) (*awstypes.RouteTableAssociationState, error) {
=======
func waitRouteTableAssociationDeleted(ctx context.Context, conn *ec2.Client, id string, timeout time.Duration) (*types.RouteTableAssociationState, error) {
>>>>>>> 3434906a
	stateConf := &retry.StateChangeConf{
		Pending: enum.Slice(awstypes.RouteTableAssociationStateCodeDisassociating, awstypes.RouteTableAssociationStateCodeAssociated),
		Target:  []string{},
		Refresh: statusRouteTableAssociationStateV2(ctx, conn, id),
		Timeout: timeout,
	}

	outputRaw, err := stateConf.WaitForStateContext(ctx)

	if output, ok := outputRaw.(*awstypes.RouteTableAssociationState); ok {
		if output.State == awstypes.RouteTableAssociationStateCodeFailed {
			tfresource.SetLastError(err, errors.New(aws.ToString(output.StatusMessage)))
		}

		return output, err
	}

	return nil, err
}

<<<<<<< HEAD
func waitRouteTableAssociationUpdatedV2(ctx context.Context, conn *ec2.Client, id string, timeout time.Duration) (*awstypes.RouteTableAssociationState, error) {
=======
func waitRouteTableAssociationUpdated(ctx context.Context, conn *ec2.Client, id string, timeout time.Duration) (*types.RouteTableAssociationState, error) { //nolint:unparam
>>>>>>> 3434906a
	stateConf := &retry.StateChangeConf{
		Pending: enum.Slice(awstypes.RouteTableAssociationStateCodeAssociating),
		Target:  enum.Slice(awstypes.RouteTableAssociationStateCodeAssociated),
		Refresh: statusRouteTableAssociationStateV2(ctx, conn, id),
		Timeout: timeout,
	}

	outputRaw, err := stateConf.WaitForStateContext(ctx)

	if output, ok := outputRaw.(*awstypes.RouteTableAssociationState); ok {
		if output.State == awstypes.RouteTableAssociationStateCodeFailed {
			tfresource.SetLastError(err, errors.New(aws.ToString(output.StatusMessage)))
		}

		return output, err
	}

	return nil, err
}

func waitSpotFleetRequestCreated(ctx context.Context, conn *ec2.Client, id string, timeout time.Duration) (*awstypes.SpotFleetRequestConfig, error) {
	stateConf := &retry.StateChangeConf{
		Pending:    enum.Slice(awstypes.BatchStateSubmitted),
		Target:     enum.Slice(awstypes.BatchStateActive),
		Refresh:    statusSpotFleetRequestState(ctx, conn, id),
		Timeout:    timeout,
		MinTimeout: 10 * time.Second,
		Delay:      30 * time.Second,
	}

	outputRaw, err := stateConf.WaitForStateContext(ctx)

	if output, ok := outputRaw.(*awstypes.SpotFleetRequestConfig); ok {
		return output, err
	}

	return nil, err
}

func waitSpotFleetRequestFulfilled(ctx context.Context, conn *ec2.Client, id string, timeout time.Duration) (*awstypes.SpotFleetRequestConfig, error) {
	stateConf := &retry.StateChangeConf{
		Pending:    enum.Slice(awstypes.ActivityStatusPendingFulfillment),
		Target:     enum.Slice(awstypes.ActivityStatusFulfilled),
		Refresh:    statusSpotFleetActivityStatus(ctx, conn, id),
		Timeout:    timeout,
		Delay:      10 * time.Second,
		MinTimeout: 3 * time.Second,
	}

	outputRaw, err := stateConf.WaitForStateContext(ctx)

	if output, ok := outputRaw.(*awstypes.SpotFleetRequestConfig); ok {
		if output.ActivityStatus == awstypes.ActivityStatusError {
			var errs []error

			input := &ec2.DescribeSpotFleetRequestHistoryInput{
				SpotFleetRequestId: aws.String(id),
				StartTime:          aws.Time(time.UnixMilli(0)),
			}

			if output, err := findSpotFleetRequestHistoryRecords(ctx, conn, input); err == nil {
				for _, v := range output {
					if eventType := v.EventType; eventType == awstypes.EventTypeError || eventType == awstypes.EventTypeInformation {
						errs = append(errs, errors.New(aws.ToString(v.EventInformation.EventDescription)))
					}
				}
			}

			tfresource.SetLastError(err, errors.Join(errs...))
		}

		return output, err
	}

	return nil, err
}

func waitSpotFleetRequestUpdated(ctx context.Context, conn *ec2.Client, id string, timeout time.Duration) (*awstypes.SpotFleetRequestConfig, error) {
	stateConf := &retry.StateChangeConf{
		Pending:    enum.Slice(awstypes.BatchStateModifying),
		Target:     enum.Slice(awstypes.BatchStateActive),
		Refresh:    statusSpotFleetRequestState(ctx, conn, id),
		Timeout:    timeout,
		MinTimeout: 10 * time.Second,
		Delay:      30 * time.Second,
	}

	outputRaw, err := stateConf.WaitForStateContext(ctx)

	if output, ok := outputRaw.(*awstypes.SpotFleetRequestConfig); ok {
		return output, err
	}

	return nil, err
}

func waitVPCEndpointServiceAvailableV2(ctx context.Context, conn *ec2.Client, id string, timeout time.Duration) (*awstypes.ServiceConfiguration, error) { //nolint:unparam
	stateConf := &retry.StateChangeConf{
		Pending:    enum.Slice(awstypes.ServiceStatePending),
		Target:     enum.Slice(awstypes.ServiceStateAvailable),
		Refresh:    statusVPCEndpointServiceStateAvailableV2(ctx, conn, id),
		Timeout:    timeout,
		Delay:      5 * time.Second,
		MinTimeout: 5 * time.Second,
	}

	outputRaw, err := stateConf.WaitForStateContext(ctx)

	if output, ok := outputRaw.(*awstypes.ServiceConfiguration); ok {
		return output, err
	}

	return nil, err
}

func waitVPCEndpointServiceDeletedV2(ctx context.Context, conn *ec2.Client, id string, timeout time.Duration) (*awstypes.ServiceConfiguration, error) {
	stateConf := &retry.StateChangeConf{
		Pending:    enum.Slice(awstypes.ServiceStateAvailable, awstypes.ServiceStateDeleting),
		Target:     []string{},
		Timeout:    timeout,
		Refresh:    statusVPCEndpointServiceStateDeletedV2(ctx, conn, id),
		Delay:      5 * time.Second,
		MinTimeout: 5 * time.Second,
	}

	outputRaw, err := stateConf.WaitForStateContext(ctx)

	if output, ok := outputRaw.(*awstypes.ServiceConfiguration); ok {
		return output, err
	}

	return nil, err
}

func waitVPCEndpointRouteTableAssociationReadyV2(ctx context.Context, conn *ec2.Client, vpcEndpointID, routeTableID string) error {
	stateConf := &retry.StateChangeConf{
		Pending:                   []string{},
		Target:                    enum.Slice(VPCEndpointRouteTableAssociationStatusReady),
		Refresh:                   statusVPCEndpointRouteTableAssociationV2(ctx, conn, vpcEndpointID, routeTableID),
		Timeout:                   ec2PropagationTimeout,
		ContinuousTargetOccurence: 2,
	}

	_, err := stateConf.WaitForStateContext(ctx)

	return err
}

func waitVPCEndpointRouteTableAssociationDeletedV2(ctx context.Context, conn *ec2.Client, vpcEndpointID, routeTableID string) error {
	stateConf := &retry.StateChangeConf{
		Pending:                   enum.Slice(VPCEndpointRouteTableAssociationStatusReady),
		Target:                    []string{},
		Refresh:                   statusVPCEndpointRouteTableAssociationV2(ctx, conn, vpcEndpointID, routeTableID),
		Timeout:                   ec2PropagationTimeout,
		ContinuousTargetOccurence: 2,
	}

	_, err := stateConf.WaitForStateContext(ctx)

	return err
}

func waitVPCEndpointConnectionAcceptedV2(ctx context.Context, conn *ec2.Client, serviceID, vpcEndpointID string, timeout time.Duration) (*awstypes.VpcEndpointConnection, error) {
	stateConf := &retry.StateChangeConf{
		Pending:    []string{vpcEndpointStatePendingAcceptance, vpcEndpointStatePending},
		Target:     []string{vpcEndpointStateAvailable},
		Refresh:    statusVPCEndpointConnectionVPCEndpointStateV2(ctx, conn, serviceID, vpcEndpointID),
		Timeout:    timeout,
		Delay:      5 * time.Second,
		MinTimeout: 5 * time.Second,
	}

	outputRaw, err := stateConf.WaitForStateContext(ctx)

	if output, ok := outputRaw.(*awstypes.VpcEndpointConnection); ok {
		return output, err
	}

	return nil, err
}

func waitVPCEndpointServicePrivateDNSNameVerifiedV2(ctx context.Context, conn *ec2.Client, id string, timeout time.Duration) (*awstypes.PrivateDnsNameConfiguration, error) {
	stateConf := &retry.StateChangeConf{
		Pending:                   enum.Slice(awstypes.DnsNameStatePendingVerification),
		Target:                    enum.Slice(awstypes.DnsNameStateVerified),
		Refresh:                   statusVPCEndpointServicePrivateDNSNameConfigurationV2(ctx, conn, id),
		Timeout:                   timeout,
		ContinuousTargetOccurence: 2,
	}

	outputRaw, err := stateConf.WaitForStateContext(ctx)
	if out, ok := outputRaw.(*awstypes.PrivateDnsNameConfiguration); ok {
		return out, err
	}

	return nil, err
}

func waitClientVPNEndpointDeleted(ctx context.Context, conn *ec2.Client, id string) (*awstypes.ClientVpnEndpoint, error) {
	const (
		timeout = 5 * time.Minute
	)
	stateConf := &retry.StateChangeConf{
		Pending: enum.Slice(awstypes.ClientVpnEndpointStatusCodeDeleting),
		Target:  []string{},
		Refresh: statusClientVPNEndpointState(ctx, conn, id),
		Timeout: timeout,
	}

	outputRaw, err := stateConf.WaitForStateContext(ctx)

	if output, ok := outputRaw.(*awstypes.ClientVpnEndpoint); ok {
		tfresource.SetLastError(err, errors.New(aws.ToString(output.Status.Message)))

		return output, err
	}

	return nil, err
}

func waitClientVPNEndpointClientConnectResponseOptionsUpdated(ctx context.Context, conn *ec2.Client, id string) (*awstypes.ClientConnectResponseOptions, error) {
	const (
		timeout = 5 * time.Minute
	)
	stateConf := &retry.StateChangeConf{
		Pending: enum.Slice(awstypes.ClientVpnEndpointAttributeStatusCodeApplying),
		Target:  enum.Slice(awstypes.ClientVpnEndpointAttributeStatusCodeApplied),
		Refresh: statusClientVPNEndpointClientConnectResponseOptionsState(ctx, conn, id),
		Timeout: timeout,
	}

	outputRaw, err := stateConf.WaitForStateContext(ctx)

	if output, ok := outputRaw.(*awstypes.ClientConnectResponseOptions); ok {
		tfresource.SetLastError(err, errors.New(aws.ToString(output.Status.Message)))

		return output, err
	}

	return nil, err
}

func waitClientVPNAuthorizationRuleCreated(ctx context.Context, conn *ec2.Client, endpointID, targetNetworkCIDR, accessGroupID string, timeout time.Duration) (*awstypes.AuthorizationRule, error) {
	stateConf := &retry.StateChangeConf{
		Pending: enum.Slice(awstypes.ClientVpnAuthorizationRuleStatusCodeAuthorizing),
		Target:  enum.Slice(awstypes.ClientVpnAuthorizationRuleStatusCodeActive),
		Refresh: statusClientVPNAuthorizationRule(ctx, conn, endpointID, targetNetworkCIDR, accessGroupID),
		Timeout: timeout,
	}

	outputRaw, err := stateConf.WaitForStateContext(ctx)

	if output, ok := outputRaw.(*awstypes.AuthorizationRule); ok {
		tfresource.SetLastError(err, errors.New(aws.ToString(output.Status.Message)))

		return output, err
	}

	return nil, err
}

func waitClientVPNAuthorizationRuleDeleted(ctx context.Context, conn *ec2.Client, endpointID, targetNetworkCIDR, accessGroupID string, timeout time.Duration) (*awstypes.AuthorizationRule, error) {
	stateConf := &retry.StateChangeConf{
		Pending: enum.Slice(awstypes.ClientVpnAuthorizationRuleStatusCodeRevoking),
		Target:  []string{},
		Refresh: statusClientVPNAuthorizationRule(ctx, conn, endpointID, targetNetworkCIDR, accessGroupID),
		Timeout: timeout,
	}

	outputRaw, err := stateConf.WaitForStateContext(ctx)

	if output, ok := outputRaw.(*awstypes.AuthorizationRule); ok {
		tfresource.SetLastError(err, errors.New(aws.ToString(output.Status.Message)))

		return output, err
	}

	return nil, err
}

func waitClientVPNNetworkAssociationCreated(ctx context.Context, conn *ec2.Client, associationID, endpointID string, timeout time.Duration) (*awstypes.TargetNetwork, error) {
	stateConf := &retry.StateChangeConf{
		Pending:      enum.Slice(awstypes.AssociationStatusCodeAssociating),
		Target:       enum.Slice(awstypes.AssociationStatusCodeAssociated),
		Refresh:      statusClientVPNNetworkAssociation(ctx, conn, associationID, endpointID),
		Timeout:      timeout,
		Delay:        4 * time.Minute,
		PollInterval: 10 * time.Second,
	}

	outputRaw, err := stateConf.WaitForStateContext(ctx)

	if output, ok := outputRaw.(*awstypes.TargetNetwork); ok {
		tfresource.SetLastError(err, errors.New(aws.ToString(output.Status.Message)))

		return output, err
	}

	return nil, err
}

func waitClientVPNNetworkAssociationDeleted(ctx context.Context, conn *ec2.Client, associationID, endpointID string, timeout time.Duration) (*awstypes.TargetNetwork, error) {
	stateConf := &retry.StateChangeConf{
		Pending:      enum.Slice(awstypes.AssociationStatusCodeDisassociating),
		Target:       []string{},
		Refresh:      statusClientVPNNetworkAssociation(ctx, conn, associationID, endpointID),
		Timeout:      timeout,
		Delay:        4 * time.Minute,
		PollInterval: 10 * time.Second,
	}

	outputRaw, err := stateConf.WaitForStateContext(ctx)

	if output, ok := outputRaw.(*awstypes.TargetNetwork); ok {
		tfresource.SetLastError(err, errors.New(aws.ToString(output.Status.Message)))

		return output, err
	}

	return nil, err
}

func waitClientVPNRouteCreated(ctx context.Context, conn *ec2.Client, endpointID, targetSubnetID, destinationCIDR string, timeout time.Duration) (*awstypes.ClientVpnRoute, error) {
	stateConf := &retry.StateChangeConf{
		Pending: enum.Slice(awstypes.ClientVpnRouteStatusCodeCreating),
		Target:  enum.Slice(awstypes.ClientVpnRouteStatusCodeActive),
		Refresh: statusClientVPNRoute(ctx, conn, endpointID, targetSubnetID, destinationCIDR),
		Timeout: timeout,
	}

	outputRaw, err := stateConf.WaitForStateContext(ctx)

	if output, ok := outputRaw.(*awstypes.ClientVpnRoute); ok {
		tfresource.SetLastError(err, errors.New(aws.ToString(output.Status.Message)))

		return output, err
	}

	return nil, err
}

func waitClientVPNRouteDeleted(ctx context.Context, conn *ec2.Client, endpointID, targetSubnetID, destinationCIDR string, timeout time.Duration) (*awstypes.ClientVpnRoute, error) {
	stateConf := &retry.StateChangeConf{
		Pending: enum.Slice(awstypes.ClientVpnRouteStatusCodeActive, awstypes.ClientVpnRouteStatusCodeDeleting),
		Target:  []string{},
		Refresh: statusClientVPNRoute(ctx, conn, endpointID, targetSubnetID, destinationCIDR),
		Timeout: timeout,
	}

	outputRaw, err := stateConf.WaitForStateContext(ctx)

	if output, ok := outputRaw.(*awstypes.ClientVpnRoute); ok {
		tfresource.SetLastError(err, errors.New(aws.ToString(output.Status.Message)))

		return output, err
	}

	return nil, err
}

func waitCarrierGatewayCreated(ctx context.Context, conn *ec2.Client, id string) (*awstypes.CarrierGateway, error) {
	const (
		timeout = 5 * time.Minute
	)
	stateConf := &retry.StateChangeConf{
		Pending: enum.Slice(awstypes.CarrierGatewayStatePending),
		Target:  enum.Slice(awstypes.CarrierGatewayStateAvailable),
		Refresh: statusCarrierGateway(ctx, conn, id),
		Timeout: timeout,
	}

	outputRaw, err := stateConf.WaitForStateContext(ctx)

	if output, ok := outputRaw.(*awstypes.CarrierGateway); ok {
		return output, err
	}

	return nil, err
}

func waitCarrierGatewayDeleted(ctx context.Context, conn *ec2.Client, id string) (*awstypes.CarrierGateway, error) {
	const (
		timeout = 5 * time.Minute
	)
	stateConf := &retry.StateChangeConf{
		Pending: enum.Slice(awstypes.CarrierGatewayStateDeleting),
		Target:  []string{},
		Refresh: statusCarrierGateway(ctx, conn, id),
		Timeout: timeout,
	}

	outputRaw, err := stateConf.WaitForStateContext(ctx)

	if output, ok := outputRaw.(*awstypes.CarrierGateway); ok {
		return output, err
	}

	return nil, err
}

func WaitImageAvailable(ctx context.Context, conn *ec2.Client, id string, timeout time.Duration) (*awstypes.Image, error) {
	stateConf := &retry.StateChangeConf{
		Pending:    enum.Slice(awstypes.ImageStatePending),
		Target:     enum.Slice(awstypes.ImageStateAvailable),
		Refresh:    StatusImageState(ctx, conn, id),
		Timeout:    timeout,
		Delay:      amiRetryDelay,
		MinTimeout: amiRetryMinTimeout,
	}

	outputRaw, err := stateConf.WaitForStateContext(ctx)

	if output, ok := outputRaw.(*awstypes.Image); ok {
		if stateReason := output.StateReason; stateReason != nil {
			tfresource.SetLastError(err, errors.New(aws.ToString(stateReason.Message)))
		}

		return output, err
	}

	return nil, err
}

func WaitImageDeleted(ctx context.Context, conn *ec2.Client, id string, timeout time.Duration) (*awstypes.Image, error) {
	stateConf := &retry.StateChangeConf{
		Pending:    enum.Slice(awstypes.ImageStateAvailable, awstypes.ImageStateFailed, awstypes.ImageStatePending),
		Target:     []string{},
		Refresh:    StatusImageState(ctx, conn, id),
		Timeout:    timeout,
		Delay:      amiRetryDelay,
		MinTimeout: amiRetryMinTimeout,
	}

	outputRaw, err := stateConf.WaitForStateContext(ctx)

	if output, ok := outputRaw.(*awstypes.Image); ok {
		if stateReason := output.StateReason; stateReason != nil {
			tfresource.SetLastError(err, errors.New(aws.ToString(stateReason.Message)))
		}

		return output, err
	}

	return nil, err
}

func waitVPNConnectionCreated(ctx context.Context, conn *ec2.Client, id string) (*types.VpnConnection, error) {
	const (
		timeout = 40 * time.Minute
	)
	stateConf := &retry.StateChangeConf{
		Pending:    enum.Slice(types.VpnStatePending),
		Target:     enum.Slice(types.VpnStateAvailable),
		Refresh:    statusVPNConnection(ctx, conn, id),
		Timeout:    timeout,
		Delay:      10 * time.Second,
		MinTimeout: 10 * time.Second,
	}

	outputRaw, err := stateConf.WaitForStateContext(ctx)

	if output, ok := outputRaw.(*types.VpnConnection); ok {
		return output, err
	}

	return nil, err
}

func waitVPNConnectionUpdated(ctx context.Context, conn *ec2.Client, id string) (*types.VpnConnection, error) { //nolint:unparam
	const (
		timeout = 30 * time.Minute
	)
	stateConf := &retry.StateChangeConf{
		Pending:    enum.Slice(vpnStateModifying),
		Target:     enum.Slice(types.VpnStateAvailable),
		Refresh:    statusVPNConnection(ctx, conn, id),
		Timeout:    timeout,
		Delay:      10 * time.Second,
		MinTimeout: 10 * time.Second,
	}

	outputRaw, err := stateConf.WaitForStateContext(ctx)

	if output, ok := outputRaw.(*types.VpnConnection); ok {
		return output, err
	}

	return nil, err
}

func waitVPNConnectionDeleted(ctx context.Context, conn *ec2.Client, id string) (*types.VpnConnection, error) {
	const (
		timeout = 30 * time.Minute
	)
	stateConf := &retry.StateChangeConf{
		Pending:    enum.Slice(types.VpnStateDeleting),
		Target:     []string{},
		Refresh:    statusVPNConnection(ctx, conn, id),
		Timeout:    timeout,
		Delay:      10 * time.Second,
		MinTimeout: 10 * time.Second,
	}

	outputRaw, err := stateConf.WaitForStateContext(ctx)

	if output, ok := outputRaw.(*types.VpnConnection); ok {
		return output, err
	}

	return nil, err
}

func waitVPNConnectionRouteCreated(ctx context.Context, conn *ec2.Client, vpnConnectionID, cidrBlock string) (*types.VpnStaticRoute, error) {
	const (
		timeout = 15 * time.Second
	)
	stateConf := &retry.StateChangeConf{
		Pending: enum.Slice(types.VpnStatePending),
		Target:  enum.Slice(types.VpnStateAvailable),
		Refresh: statusVPNConnectionRoute(ctx, conn, vpnConnectionID, cidrBlock),
		Timeout: timeout,
	}

	outputRaw, err := stateConf.WaitForStateContext(ctx)

	if output, ok := outputRaw.(*types.VpnStaticRoute); ok {
		return output, err
	}

	return nil, err
}

func waitVPNConnectionRouteDeleted(ctx context.Context, conn *ec2.Client, vpnConnectionID, cidrBlock string) (*types.VpnStaticRoute, error) {
	const (
		timeout = 15 * time.Second
	)
	stateConf := &retry.StateChangeConf{
		Pending: enum.Slice(types.VpnStatePending, types.VpnStateAvailable, types.VpnStateDeleting),
		Target:  []string{},
		Refresh: statusVPNConnectionRoute(ctx, conn, vpnConnectionID, cidrBlock),
		Timeout: timeout,
	}

	outputRaw, err := stateConf.WaitForStateContext(ctx)

	if output, ok := outputRaw.(*types.VpnStaticRoute); ok {
		return output, err
	}

	return nil, err
}

func waitVPNGatewayCreated(ctx context.Context, conn *ec2.Client, id string) (*types.VpnGateway, error) {
	const (
		timeout = 10 * time.Minute
	)
	stateConf := &retry.StateChangeConf{
		Pending:    enum.Slice(types.VpnStatePending),
		Target:     enum.Slice(types.VpnStateAvailable),
		Refresh:    statusVPNGateway(ctx, conn, id),
		Timeout:    timeout,
		Delay:      10 * time.Second,
		MinTimeout: 10 * time.Second,
	}

	outputRaw, err := stateConf.WaitForStateContext(ctx)

	if output, ok := outputRaw.(*types.VpnGateway); ok {
		return output, err
	}

	return nil, err
}

func waitVPNGatewayDeleted(ctx context.Context, conn *ec2.Client, id string) (*types.VpnGateway, error) {
	const (
		timeout = 10 * time.Minute
	)
	stateConf := &retry.StateChangeConf{
		Pending:    enum.Slice(types.VpnStateDeleting),
		Target:     []string{},
		Refresh:    statusVPNGateway(ctx, conn, id),
		Timeout:    timeout,
		Delay:      10 * time.Second,
		MinTimeout: 10 * time.Second,
	}

	outputRaw, err := stateConf.WaitForStateContext(ctx)

	if output, ok := outputRaw.(*types.VpnGateway); ok {
		return output, err
	}

	return nil, err
}

func waitVPNGatewayVPCAttachmentAttached(ctx context.Context, conn *ec2.Client, vpnGatewayID, vpcID string) (*types.VpcAttachment, error) { //nolint:unparam
	const (
		timeout = 15 * time.Minute
	)
	stateConf := &retry.StateChangeConf{
		Pending: enum.Slice(types.AttachmentStatusAttaching),
		Target:  enum.Slice(types.AttachmentStatusAttached),
		Refresh: statusVPNGatewayVPCAttachment(ctx, conn, vpnGatewayID, vpcID),
		Timeout: timeout,
	}

	outputRaw, err := stateConf.WaitForStateContext(ctx)

	if output, ok := outputRaw.(*types.VpcAttachment); ok {
		return output, err
	}

	return nil, err
}

func waitVPNGatewayVPCAttachmentDetached(ctx context.Context, conn *ec2.Client, vpnGatewayID, vpcID string) (*types.VpcAttachment, error) { //nolint:unparam
	const (
		timeout = 30 * time.Minute
	)
	stateConf := &retry.StateChangeConf{
		Pending: enum.Slice(types.AttachmentStatusAttached, types.AttachmentStatusDetaching),
		Target:  []string{},
		Refresh: statusVPNGatewayVPCAttachment(ctx, conn, vpnGatewayID, vpcID),
		Timeout: timeout,
	}

	outputRaw, err := stateConf.WaitForStateContext(ctx)

	if output, ok := outputRaw.(*types.VpcAttachment); ok {
		return output, err
	}

	return nil, err
}

func waitCustomerGatewayCreated(ctx context.Context, conn *ec2.Client, id string) (*types.CustomerGateway, error) {
	const (
		timeout = 10 * time.Minute
	)
	stateConf := &retry.StateChangeConf{
		Pending:    enum.Slice(CustomerGatewayStatePending),
		Target:     enum.Slice(CustomerGatewayStateAvailable),
		Refresh:    statusCustomerGateway(ctx, conn, id),
		Timeout:    timeout,
		Delay:      10 * time.Second,
		MinTimeout: 3 * time.Second,
	}

	outputRaw, err := stateConf.WaitForStateContext(ctx)

	if output, ok := outputRaw.(*types.CustomerGateway); ok {
		return output, err
	}

	return nil, err
}

func waitCustomerGatewayDeleted(ctx context.Context, conn *ec2.Client, id string) (*types.CustomerGateway, error) {
	const (
		timeout = 5 * time.Minute
	)
	stateConf := &retry.StateChangeConf{
		Pending: enum.Slice(CustomerGatewayStateAvailable, CustomerGatewayStateDeleting),
		Target:  []string{},
		Refresh: statusCustomerGateway(ctx, conn, id),
		Timeout: timeout,
	}

	outputRaw, err := stateConf.WaitForStateContext(ctx)

	if output, ok := outputRaw.(*types.CustomerGateway); ok {
		return output, err
	}

	return nil, err
}

func waitIPAMCreated(ctx context.Context, conn *ec2.Client, id string, timeout time.Duration) (*types.Ipam, error) {
	stateConf := &retry.StateChangeConf{
		Pending: enum.Slice(types.IpamStateCreateInProgress),
		Target:  enum.Slice(types.IpamStateCreateComplete),
		Refresh: statusIPAM(ctx, conn, id),
		Timeout: timeout,
		Delay:   5 * time.Second,
	}

	outputRaw, err := stateConf.WaitForStateContext(ctx)

	if output, ok := outputRaw.(*types.Ipam); ok {
		return output, err
	}

	return nil, err
}

func waitIPAMUpdated(ctx context.Context, conn *ec2.Client, id string, timeout time.Duration) (*types.Ipam, error) {
	stateConf := &retry.StateChangeConf{
		Pending: enum.Slice(types.IpamStateModifyInProgress),
		Target:  enum.Slice(types.IpamStateModifyComplete),
		Refresh: statusIPAM(ctx, conn, id),
		Timeout: timeout,
		Delay:   5 * time.Second,
	}

	outputRaw, err := stateConf.WaitForStateContext(ctx)

	if output, ok := outputRaw.(*types.Ipam); ok {
		return output, err
	}

	return nil, err
}

func waitIPAMDeleted(ctx context.Context, conn *ec2.Client, id string, timeout time.Duration) (*types.Ipam, error) {
	stateConf := &retry.StateChangeConf{
		Pending: enum.Slice(types.IpamStateCreateComplete, types.IpamStateModifyComplete, types.IpamStateDeleteInProgress),
		Target:  []string{},
		Refresh: statusIPAM(ctx, conn, id),
		Timeout: timeout,
		Delay:   5 * time.Second,
	}

	outputRaw, err := stateConf.WaitForStateContext(ctx)

	if output, ok := outputRaw.(*types.Ipam); ok {
		return output, err
	}

	return nil, err
}

func waitIPAMPoolCreated(ctx context.Context, conn *ec2.Client, id string, timeout time.Duration) (*types.IpamPool, error) {
	stateConf := &retry.StateChangeConf{
		Pending: enum.Slice(types.IpamPoolStateCreateInProgress),
		Target:  enum.Slice(types.IpamPoolStateCreateComplete),
		Refresh: statusIPAMPool(ctx, conn, id),
		Timeout: timeout,
		Delay:   5 * time.Second,
	}

	outputRaw, err := stateConf.WaitForStateContext(ctx)

	if output, ok := outputRaw.(*types.IpamPool); ok {
		if state := output.State; state == types.IpamPoolStateCreateFailed {
			tfresource.SetLastError(err, errors.New(aws.ToString(output.StateMessage)))
		}

		return output, err
	}

	return nil, err
}

func waitIPAMPoolUpdated(ctx context.Context, conn *ec2.Client, id string, timeout time.Duration) (*types.IpamPool, error) {
	stateConf := &retry.StateChangeConf{
		Pending: enum.Slice(types.IpamPoolStateModifyInProgress),
		Target:  enum.Slice(types.IpamPoolStateModifyComplete),
		Refresh: statusIPAMPool(ctx, conn, id),
		Timeout: timeout,
		Delay:   5 * time.Second,
	}

	outputRaw, err := stateConf.WaitForStateContext(ctx)

	if output, ok := outputRaw.(*types.IpamPool); ok {
		if state := output.State; state == types.IpamPoolStateModifyFailed {
			tfresource.SetLastError(err, errors.New(aws.ToString(output.StateMessage)))
		}

		return output, err
	}

	return nil, err
}

func waitIPAMPoolDeleted(ctx context.Context, conn *ec2.Client, id string, timeout time.Duration) (*types.IpamPool, error) {
	stateConf := &retry.StateChangeConf{
		Pending: enum.Slice(types.IpamPoolStateDeleteInProgress),
		Target:  []string{},
		Refresh: statusIPAMPool(ctx, conn, id),
		Timeout: timeout,
		Delay:   5 * time.Second,
	}

	outputRaw, err := stateConf.WaitForStateContext(ctx)

	if output, ok := outputRaw.(*types.IpamPool); ok {
		if state := output.State; state == types.IpamPoolStateDeleteFailed {
			tfresource.SetLastError(err, errors.New(aws.ToString(output.StateMessage)))
		}

		return output, err
	}

	return nil, err
}

func waitIPAMPoolCIDRCreated(ctx context.Context, conn *ec2.Client, poolCIDRID, poolID, cidrBlock string, timeout time.Duration) (*types.IpamPoolCidr, error) {
	stateConf := &retry.StateChangeConf{
		Pending:        enum.Slice(types.IpamPoolCidrStatePendingProvision),
		Target:         enum.Slice(types.IpamPoolCidrStateProvisioned),
		Refresh:        statusIPAMPoolCIDR(ctx, conn, cidrBlock, poolID, poolCIDRID),
		Timeout:        timeout,
		Delay:          5 * time.Second,
		NotFoundChecks: 1000, // Should exceed any reasonable custom timeout value.
	}

	outputRaw, err := stateConf.WaitForStateContext(ctx)

	if output, ok := outputRaw.(*types.IpamPoolCidr); ok {
		if state, failureReason := output.State, output.FailureReason; state == types.IpamPoolCidrStateFailedProvision && failureReason != nil {
			tfresource.SetLastError(err, fmt.Errorf("%s: %s", string(failureReason.Code), aws.ToString(failureReason.Message)))
		}

		return output, err
	}

	return nil, err
}

func waitIPAMPoolCIDRDeleted(ctx context.Context, conn *ec2.Client, poolCIDRID, poolID, cidrBlock string, timeout time.Duration) (*types.IpamPoolCidr, error) {
	stateConf := &retry.StateChangeConf{
		Pending: enum.Slice(types.IpamPoolCidrStatePendingDeprovision, types.IpamPoolCidrStateProvisioned),
		Target:  []string{},
		Refresh: statusIPAMPoolCIDR(ctx, conn, cidrBlock, poolID, poolCIDRID),
		Timeout: timeout,
		Delay:   5 * time.Second,
	}

	outputRaw, err := stateConf.WaitForStateContext(ctx)

	if output, ok := outputRaw.(*types.IpamPoolCidr); ok {
		if state, failureReason := output.State, output.FailureReason; state == types.IpamPoolCidrStateFailedDeprovision && failureReason != nil {
			tfresource.SetLastError(err, fmt.Errorf("%s: %s", string(failureReason.Code), aws.ToString(failureReason.Message)))
		}

		return output, err
	}

	return nil, err
}

func waitIPAMResourceDiscoveryCreated(ctx context.Context, conn *ec2.Client, id string, timeout time.Duration) (*types.IpamResourceDiscovery, error) {
	stateConf := &retry.StateChangeConf{
		Pending: enum.Slice(types.IpamResourceDiscoveryStateCreateInProgress),
		Target:  enum.Slice(types.IpamResourceDiscoveryStateCreateComplete),
		Refresh: statusIPAMResourceDiscovery(ctx, conn, id),
		Timeout: timeout,
		Delay:   5 * time.Second,
	}

	outputRaw, err := stateConf.WaitForStateContext(ctx)

	if output, ok := outputRaw.(*types.IpamResourceDiscovery); ok {
		return output, err
	}

	return nil, err
}

func waitIPAMResourceDiscoveryUpdated(ctx context.Context, conn *ec2.Client, id string, timeout time.Duration) (*types.IpamResourceDiscovery, error) {
	stateConf := &retry.StateChangeConf{
		Pending: enum.Slice(types.IpamResourceDiscoveryStateModifyInProgress),
		Target:  enum.Slice(types.IpamResourceDiscoveryStateModifyComplete),
		Refresh: statusIPAMResourceDiscovery(ctx, conn, id),
		Timeout: timeout,
		Delay:   5 * time.Second,
	}

	outputRaw, err := stateConf.WaitForStateContext(ctx)

	if output, ok := outputRaw.(*types.IpamResourceDiscovery); ok {
		return output, err
	}

	return nil, err
}

func waitIPAMResourceDiscoveryDeleted(ctx context.Context, conn *ec2.Client, id string, timeout time.Duration) (*types.IpamResourceDiscovery, error) {
	stateConf := &retry.StateChangeConf{
		Pending: enum.Slice(types.IpamResourceDiscoveryStateCreateComplete, types.IpamResourceDiscoveryStateModifyComplete, types.IpamResourceDiscoveryStateDeleteInProgress),
		Target:  []string{},
		Refresh: statusIPAMResourceDiscovery(ctx, conn, id),
		Timeout: timeout,
		Delay:   5 * time.Second,
	}

	outputRaw, err := stateConf.WaitForStateContext(ctx)

	if output, ok := outputRaw.(*types.IpamResourceDiscovery); ok {
		return output, err
	}

	return nil, err
}

func waitIPAMResourceDiscoveryAssociationCreated(ctx context.Context, conn *ec2.Client, id string, timeout time.Duration) (*types.IpamResourceDiscoveryAssociation, error) {
	stateConf := &retry.StateChangeConf{
		Pending: enum.Slice(types.IpamResourceDiscoveryAssociationStateAssociateInProgress),
		Target:  enum.Slice(types.IpamResourceDiscoveryAssociationStateAssociateComplete),
		Refresh: statusIPAMResourceDiscoveryAssociation(ctx, conn, id),
		Timeout: timeout,
		Delay:   5 * time.Second,
	}

	outputRaw, err := stateConf.WaitForStateContext(ctx)

	if output, ok := outputRaw.(*types.IpamResourceDiscoveryAssociation); ok {
		return output, err
	}

	return nil, err
}

func waitIPAMResourceDiscoveryAssociationDeleted(ctx context.Context, conn *ec2.Client, id string, timeout time.Duration) (*types.IpamResourceDiscoveryAssociation, error) {
	stateConf := &retry.StateChangeConf{
		Pending: enum.Slice(types.IpamResourceDiscoveryAssociationStateAssociateComplete, types.IpamResourceDiscoveryAssociationStateDisassociateInProgress),
		Target:  []string{},
		Refresh: statusIPAMResourceDiscoveryAssociation(ctx, conn, id),
		Timeout: timeout,
		Delay:   5 * time.Second,
	}

	outputRaw, err := stateConf.WaitForStateContext(ctx)

	if output, ok := outputRaw.(*types.IpamResourceDiscoveryAssociation); ok {
		return output, err
	}

	return nil, err
}

func waitIPAMScopeCreated(ctx context.Context, conn *ec2.Client, id string, timeout time.Duration) (*types.IpamScope, error) {
	stateConf := &retry.StateChangeConf{
		Pending: enum.Slice(types.IpamScopeStateCreateInProgress),
		Target:  enum.Slice(types.IpamScopeStateCreateComplete),
		Refresh: statusIPAMScope(ctx, conn, id),
		Timeout: timeout,
		Delay:   5 * time.Second,
	}

	outputRaw, err := stateConf.WaitForStateContext(ctx)

	if output, ok := outputRaw.(*types.IpamScope); ok {
		return output, err
	}

	return nil, err
}

func waitIPAMScopeUpdated(ctx context.Context, conn *ec2.Client, id string, timeout time.Duration) (*types.IpamScope, error) {
	stateConf := &retry.StateChangeConf{
		Pending: enum.Slice(types.IpamScopeStateModifyInProgress),
		Target:  enum.Slice(types.IpamScopeStateModifyComplete),
		Refresh: statusIPAMScope(ctx, conn, id),
		Timeout: timeout,
		Delay:   5 * time.Second,
	}

	outputRaw, err := stateConf.WaitForStateContext(ctx)

	if output, ok := outputRaw.(*types.IpamScope); ok {
		return output, err
	}

	return nil, err
}

func waitIPAMScopeDeleted(ctx context.Context, conn *ec2.Client, id string, timeout time.Duration) (*types.IpamScope, error) {
	stateConf := &retry.StateChangeConf{
		Pending: enum.Slice(types.IpamScopeStateCreateComplete, types.IpamScopeStateModifyComplete, types.IpamScopeStateDeleteInProgress),
		Target:  []string{},
		Refresh: statusIPAMScope(ctx, conn, id),
		Timeout: timeout,
		Delay:   5 * time.Second,
	}

	outputRaw, err := stateConf.WaitForStateContext(ctx)

	if output, ok := outputRaw.(*types.IpamScope); ok {
		return output, err
	}

	return nil, err
}<|MERGE_RESOLUTION|>--- conflicted
+++ resolved
@@ -634,11 +634,7 @@
 	return nil, err
 }
 
-<<<<<<< HEAD
-func waitRouteDeletedV2(ctx context.Context, conn *ec2.Client, routeFinder routeFinderV2, routeTableID, destination string, timeout time.Duration) (*awstypes.Route, error) { //nolint:unparam
-=======
-func waitRouteDeleted(ctx context.Context, conn *ec2.Client, routeFinder routeFinder, routeTableID, destination string, timeout time.Duration) (*types.Route, error) { //nolint:unparam
->>>>>>> 3434906a
+func waitRouteDeleted(ctx context.Context, conn *ec2.Client, routeFinder routeFinder, routeTableID, destination string, timeout time.Duration) (*awstypes.Route, error) { //nolint:unparam
 	stateConf := &retry.StateChangeConf{
 		Pending:                   []string{routeStatusReady},
 		Target:                    []string{},
@@ -656,11 +652,7 @@
 	return nil, err
 }
 
-<<<<<<< HEAD
-func waitRouteReadyV2(ctx context.Context, conn *ec2.Client, routeFinder routeFinderV2, routeTableID, destination string, timeout time.Duration) (*awstypes.Route, error) { //nolint:unparam
-=======
-func waitRouteReady(ctx context.Context, conn *ec2.Client, routeFinder routeFinder, routeTableID, destination string, timeout time.Duration) (*types.Route, error) { //nolint:unparam
->>>>>>> 3434906a
+func waitRouteReady(ctx context.Context, conn *ec2.Client, routeFinder routeFinder, routeTableID, destination string, timeout time.Duration) (*awstypes.Route, error) { //nolint:unparam
 	stateConf := &retry.StateChangeConf{
 		Pending:                   []string{},
 		Target:                    []string{routeStatusReady},
@@ -679,11 +671,7 @@
 	return nil, err
 }
 
-<<<<<<< HEAD
-func waitRouteTableReadyV2(ctx context.Context, conn *ec2.Client, id string, timeout time.Duration) (*awstypes.RouteTable, error) {
-=======
-func waitRouteTableReady(ctx context.Context, conn *ec2.Client, id string, timeout time.Duration) (*types.RouteTable, error) {
->>>>>>> 3434906a
+func waitRouteTableReady(ctx context.Context, conn *ec2.Client, id string, timeout time.Duration) (*awstypes.RouteTable, error) {
 	stateConf := &retry.StateChangeConf{
 		Pending:                   []string{},
 		Target:                    []string{routeTableStatusReady},
@@ -702,11 +690,7 @@
 	return nil, err
 }
 
-<<<<<<< HEAD
-func waitRouteTableDeletedV2(ctx context.Context, conn *ec2.Client, id string, timeout time.Duration) (*awstypes.RouteTable, error) {
-=======
-func waitRouteTableDeleted(ctx context.Context, conn *ec2.Client, id string, timeout time.Duration) (*types.RouteTable, error) {
->>>>>>> 3434906a
+func waitRouteTableDeleted(ctx context.Context, conn *ec2.Client, id string, timeout time.Duration) (*awstypes.RouteTable, error) {
 	stateConf := &retry.StateChangeConf{
 		Pending:                   []string{routeTableStatusReady},
 		Target:                    []string{},
@@ -724,11 +708,7 @@
 	return nil, err
 }
 
-<<<<<<< HEAD
-func waitRouteTableAssociationCreatedV2(ctx context.Context, conn *ec2.Client, id string, timeout time.Duration) (*awstypes.RouteTableAssociationState, error) {
-=======
-func waitRouteTableAssociationCreated(ctx context.Context, conn *ec2.Client, id string, timeout time.Duration) (*types.RouteTableAssociationState, error) {
->>>>>>> 3434906a
+func waitRouteTableAssociationCreated(ctx context.Context, conn *ec2.Client, id string, timeout time.Duration) (*awstypes.RouteTableAssociationState, error) {
 	stateConf := &retry.StateChangeConf{
 		Pending:        enum.Slice(awstypes.RouteTableAssociationStateCodeAssociating),
 		Target:         enum.Slice(awstypes.RouteTableAssociationStateCodeAssociated),
@@ -750,11 +730,7 @@
 	return nil, err
 }
 
-<<<<<<< HEAD
-func waitRouteTableAssociationDeletedV2(ctx context.Context, conn *ec2.Client, id string, timeout time.Duration) (*awstypes.RouteTableAssociationState, error) {
-=======
-func waitRouteTableAssociationDeleted(ctx context.Context, conn *ec2.Client, id string, timeout time.Duration) (*types.RouteTableAssociationState, error) {
->>>>>>> 3434906a
+func waitRouteTableAssociationDeleted(ctx context.Context, conn *ec2.Client, id string, timeout time.Duration) (*awstypes.RouteTableAssociationState, error) {
 	stateConf := &retry.StateChangeConf{
 		Pending: enum.Slice(awstypes.RouteTableAssociationStateCodeDisassociating, awstypes.RouteTableAssociationStateCodeAssociated),
 		Target:  []string{},
@@ -775,11 +751,7 @@
 	return nil, err
 }
 
-<<<<<<< HEAD
-func waitRouteTableAssociationUpdatedV2(ctx context.Context, conn *ec2.Client, id string, timeout time.Duration) (*awstypes.RouteTableAssociationState, error) {
-=======
-func waitRouteTableAssociationUpdated(ctx context.Context, conn *ec2.Client, id string, timeout time.Duration) (*types.RouteTableAssociationState, error) { //nolint:unparam
->>>>>>> 3434906a
+func waitRouteTableAssociationUpdated(ctx context.Context, conn *ec2.Client, id string, timeout time.Duration) (*awstypes.RouteTableAssociationState, error) { //nolint:unparam
 	stateConf := &retry.StateChangeConf{
 		Pending: enum.Slice(awstypes.RouteTableAssociationStateCodeAssociating),
 		Target:  enum.Slice(awstypes.RouteTableAssociationStateCodeAssociated),
@@ -1765,4 +1737,545 @@
 	}
 
 	return nil, err
+}
+
+func waitVPNConnectionCreated(ctx context.Context, conn *ec2.Client, id string) (*types.VpnConnection, error) {
+	const (
+		timeout = 40 * time.Minute
+	)
+	stateConf := &retry.StateChangeConf{
+		Pending:    enum.Slice(types.VpnStatePending),
+		Target:     enum.Slice(types.VpnStateAvailable),
+		Refresh:    statusVPNConnection(ctx, conn, id),
+		Timeout:    timeout,
+		Delay:      10 * time.Second,
+		MinTimeout: 10 * time.Second,
+	}
+
+	outputRaw, err := stateConf.WaitForStateContext(ctx)
+
+	if output, ok := outputRaw.(*types.VpnConnection); ok {
+		return output, err
+	}
+
+	return nil, err
+}
+
+func waitVPNConnectionUpdated(ctx context.Context, conn *ec2.Client, id string) (*types.VpnConnection, error) { //nolint:unparam
+	const (
+		timeout = 30 * time.Minute
+	)
+	stateConf := &retry.StateChangeConf{
+		Pending:    enum.Slice(vpnStateModifying),
+		Target:     enum.Slice(types.VpnStateAvailable),
+		Refresh:    statusVPNConnection(ctx, conn, id),
+		Timeout:    timeout,
+		Delay:      10 * time.Second,
+		MinTimeout: 10 * time.Second,
+	}
+
+	outputRaw, err := stateConf.WaitForStateContext(ctx)
+
+	if output, ok := outputRaw.(*types.VpnConnection); ok {
+		return output, err
+	}
+
+	return nil, err
+}
+
+func waitVPNConnectionDeleted(ctx context.Context, conn *ec2.Client, id string) (*types.VpnConnection, error) {
+	const (
+		timeout = 30 * time.Minute
+	)
+	stateConf := &retry.StateChangeConf{
+		Pending:    enum.Slice(types.VpnStateDeleting),
+		Target:     []string{},
+		Refresh:    statusVPNConnection(ctx, conn, id),
+		Timeout:    timeout,
+		Delay:      10 * time.Second,
+		MinTimeout: 10 * time.Second,
+	}
+
+	outputRaw, err := stateConf.WaitForStateContext(ctx)
+
+	if output, ok := outputRaw.(*types.VpnConnection); ok {
+		return output, err
+	}
+
+	return nil, err
+}
+
+func waitVPNConnectionRouteCreated(ctx context.Context, conn *ec2.Client, vpnConnectionID, cidrBlock string) (*types.VpnStaticRoute, error) {
+	const (
+		timeout = 15 * time.Second
+	)
+	stateConf := &retry.StateChangeConf{
+		Pending: enum.Slice(types.VpnStatePending),
+		Target:  enum.Slice(types.VpnStateAvailable),
+		Refresh: statusVPNConnectionRoute(ctx, conn, vpnConnectionID, cidrBlock),
+		Timeout: timeout,
+	}
+
+	outputRaw, err := stateConf.WaitForStateContext(ctx)
+
+	if output, ok := outputRaw.(*types.VpnStaticRoute); ok {
+		return output, err
+	}
+
+	return nil, err
+}
+
+func waitVPNConnectionRouteDeleted(ctx context.Context, conn *ec2.Client, vpnConnectionID, cidrBlock string) (*types.VpnStaticRoute, error) {
+	const (
+		timeout = 15 * time.Second
+	)
+	stateConf := &retry.StateChangeConf{
+		Pending: enum.Slice(types.VpnStatePending, types.VpnStateAvailable, types.VpnStateDeleting),
+		Target:  []string{},
+		Refresh: statusVPNConnectionRoute(ctx, conn, vpnConnectionID, cidrBlock),
+		Timeout: timeout,
+	}
+
+	outputRaw, err := stateConf.WaitForStateContext(ctx)
+
+	if output, ok := outputRaw.(*types.VpnStaticRoute); ok {
+		return output, err
+	}
+
+	return nil, err
+}
+
+func waitVPNGatewayCreated(ctx context.Context, conn *ec2.Client, id string) (*types.VpnGateway, error) {
+	const (
+		timeout = 10 * time.Minute
+	)
+	stateConf := &retry.StateChangeConf{
+		Pending:    enum.Slice(types.VpnStatePending),
+		Target:     enum.Slice(types.VpnStateAvailable),
+		Refresh:    statusVPNGateway(ctx, conn, id),
+		Timeout:    timeout,
+		Delay:      10 * time.Second,
+		MinTimeout: 10 * time.Second,
+	}
+
+	outputRaw, err := stateConf.WaitForStateContext(ctx)
+
+	if output, ok := outputRaw.(*types.VpnGateway); ok {
+		return output, err
+	}
+
+	return nil, err
+}
+
+func waitVPNGatewayDeleted(ctx context.Context, conn *ec2.Client, id string) (*types.VpnGateway, error) {
+	const (
+		timeout = 10 * time.Minute
+	)
+	stateConf := &retry.StateChangeConf{
+		Pending:    enum.Slice(types.VpnStateDeleting),
+		Target:     []string{},
+		Refresh:    statusVPNGateway(ctx, conn, id),
+		Timeout:    timeout,
+		Delay:      10 * time.Second,
+		MinTimeout: 10 * time.Second,
+	}
+
+	outputRaw, err := stateConf.WaitForStateContext(ctx)
+
+	if output, ok := outputRaw.(*types.VpnGateway); ok {
+		return output, err
+	}
+
+	return nil, err
+}
+
+func waitVPNGatewayVPCAttachmentAttached(ctx context.Context, conn *ec2.Client, vpnGatewayID, vpcID string) (*types.VpcAttachment, error) { //nolint:unparam
+	const (
+		timeout = 15 * time.Minute
+	)
+	stateConf := &retry.StateChangeConf{
+		Pending: enum.Slice(types.AttachmentStatusAttaching),
+		Target:  enum.Slice(types.AttachmentStatusAttached),
+		Refresh: statusVPNGatewayVPCAttachment(ctx, conn, vpnGatewayID, vpcID),
+		Timeout: timeout,
+	}
+
+	outputRaw, err := stateConf.WaitForStateContext(ctx)
+
+	if output, ok := outputRaw.(*types.VpcAttachment); ok {
+		return output, err
+	}
+
+	return nil, err
+}
+
+func waitVPNGatewayVPCAttachmentDetached(ctx context.Context, conn *ec2.Client, vpnGatewayID, vpcID string) (*types.VpcAttachment, error) { //nolint:unparam
+	const (
+		timeout = 30 * time.Minute
+	)
+	stateConf := &retry.StateChangeConf{
+		Pending: enum.Slice(types.AttachmentStatusAttached, types.AttachmentStatusDetaching),
+		Target:  []string{},
+		Refresh: statusVPNGatewayVPCAttachment(ctx, conn, vpnGatewayID, vpcID),
+		Timeout: timeout,
+	}
+
+	outputRaw, err := stateConf.WaitForStateContext(ctx)
+
+	if output, ok := outputRaw.(*types.VpcAttachment); ok {
+		return output, err
+	}
+
+	return nil, err
+}
+
+func waitCustomerGatewayCreated(ctx context.Context, conn *ec2.Client, id string) (*types.CustomerGateway, error) {
+	const (
+		timeout = 10 * time.Minute
+	)
+	stateConf := &retry.StateChangeConf{
+		Pending:    enum.Slice(CustomerGatewayStatePending),
+		Target:     enum.Slice(CustomerGatewayStateAvailable),
+		Refresh:    statusCustomerGateway(ctx, conn, id),
+		Timeout:    timeout,
+		Delay:      10 * time.Second,
+		MinTimeout: 3 * time.Second,
+	}
+
+	outputRaw, err := stateConf.WaitForStateContext(ctx)
+
+	if output, ok := outputRaw.(*types.CustomerGateway); ok {
+		return output, err
+	}
+
+	return nil, err
+}
+
+func waitCustomerGatewayDeleted(ctx context.Context, conn *ec2.Client, id string) (*types.CustomerGateway, error) {
+	const (
+		timeout = 5 * time.Minute
+	)
+	stateConf := &retry.StateChangeConf{
+		Pending: enum.Slice(CustomerGatewayStateAvailable, CustomerGatewayStateDeleting),
+		Target:  []string{},
+		Refresh: statusCustomerGateway(ctx, conn, id),
+		Timeout: timeout,
+	}
+
+	outputRaw, err := stateConf.WaitForStateContext(ctx)
+
+	if output, ok := outputRaw.(*types.CustomerGateway); ok {
+		return output, err
+	}
+
+	return nil, err
+}
+
+func waitIPAMCreated(ctx context.Context, conn *ec2.Client, id string, timeout time.Duration) (*types.Ipam, error) {
+	stateConf := &retry.StateChangeConf{
+		Pending: enum.Slice(types.IpamStateCreateInProgress),
+		Target:  enum.Slice(types.IpamStateCreateComplete),
+		Refresh: statusIPAM(ctx, conn, id),
+		Timeout: timeout,
+		Delay:   5 * time.Second,
+	}
+
+	outputRaw, err := stateConf.WaitForStateContext(ctx)
+
+	if output, ok := outputRaw.(*types.Ipam); ok {
+		return output, err
+	}
+
+	return nil, err
+}
+
+func waitIPAMUpdated(ctx context.Context, conn *ec2.Client, id string, timeout time.Duration) (*types.Ipam, error) {
+	stateConf := &retry.StateChangeConf{
+		Pending: enum.Slice(types.IpamStateModifyInProgress),
+		Target:  enum.Slice(types.IpamStateModifyComplete),
+		Refresh: statusIPAM(ctx, conn, id),
+		Timeout: timeout,
+		Delay:   5 * time.Second,
+	}
+
+	outputRaw, err := stateConf.WaitForStateContext(ctx)
+
+	if output, ok := outputRaw.(*types.Ipam); ok {
+		return output, err
+	}
+
+	return nil, err
+}
+
+func waitIPAMDeleted(ctx context.Context, conn *ec2.Client, id string, timeout time.Duration) (*types.Ipam, error) {
+	stateConf := &retry.StateChangeConf{
+		Pending: enum.Slice(types.IpamStateCreateComplete, types.IpamStateModifyComplete, types.IpamStateDeleteInProgress),
+		Target:  []string{},
+		Refresh: statusIPAM(ctx, conn, id),
+		Timeout: timeout,
+		Delay:   5 * time.Second,
+	}
+
+	outputRaw, err := stateConf.WaitForStateContext(ctx)
+
+	if output, ok := outputRaw.(*types.Ipam); ok {
+		return output, err
+	}
+
+	return nil, err
+}
+
+func waitIPAMPoolCreated(ctx context.Context, conn *ec2.Client, id string, timeout time.Duration) (*types.IpamPool, error) {
+	stateConf := &retry.StateChangeConf{
+		Pending: enum.Slice(types.IpamPoolStateCreateInProgress),
+		Target:  enum.Slice(types.IpamPoolStateCreateComplete),
+		Refresh: statusIPAMPool(ctx, conn, id),
+		Timeout: timeout,
+		Delay:   5 * time.Second,
+	}
+
+	outputRaw, err := stateConf.WaitForStateContext(ctx)
+
+	if output, ok := outputRaw.(*types.IpamPool); ok {
+		if state := output.State; state == types.IpamPoolStateCreateFailed {
+			tfresource.SetLastError(err, errors.New(aws.ToString(output.StateMessage)))
+		}
+
+		return output, err
+	}
+
+	return nil, err
+}
+
+func waitIPAMPoolUpdated(ctx context.Context, conn *ec2.Client, id string, timeout time.Duration) (*types.IpamPool, error) {
+	stateConf := &retry.StateChangeConf{
+		Pending: enum.Slice(types.IpamPoolStateModifyInProgress),
+		Target:  enum.Slice(types.IpamPoolStateModifyComplete),
+		Refresh: statusIPAMPool(ctx, conn, id),
+		Timeout: timeout,
+		Delay:   5 * time.Second,
+	}
+
+	outputRaw, err := stateConf.WaitForStateContext(ctx)
+
+	if output, ok := outputRaw.(*types.IpamPool); ok {
+		if state := output.State; state == types.IpamPoolStateModifyFailed {
+			tfresource.SetLastError(err, errors.New(aws.ToString(output.StateMessage)))
+		}
+
+		return output, err
+	}
+
+	return nil, err
+}
+
+func waitIPAMPoolDeleted(ctx context.Context, conn *ec2.Client, id string, timeout time.Duration) (*types.IpamPool, error) {
+	stateConf := &retry.StateChangeConf{
+		Pending: enum.Slice(types.IpamPoolStateDeleteInProgress),
+		Target:  []string{},
+		Refresh: statusIPAMPool(ctx, conn, id),
+		Timeout: timeout,
+		Delay:   5 * time.Second,
+	}
+
+	outputRaw, err := stateConf.WaitForStateContext(ctx)
+
+	if output, ok := outputRaw.(*types.IpamPool); ok {
+		if state := output.State; state == types.IpamPoolStateDeleteFailed {
+			tfresource.SetLastError(err, errors.New(aws.ToString(output.StateMessage)))
+		}
+
+		return output, err
+	}
+
+	return nil, err
+}
+
+func waitIPAMPoolCIDRCreated(ctx context.Context, conn *ec2.Client, poolCIDRID, poolID, cidrBlock string, timeout time.Duration) (*types.IpamPoolCidr, error) {
+	stateConf := &retry.StateChangeConf{
+		Pending:        enum.Slice(types.IpamPoolCidrStatePendingProvision),
+		Target:         enum.Slice(types.IpamPoolCidrStateProvisioned),
+		Refresh:        statusIPAMPoolCIDR(ctx, conn, cidrBlock, poolID, poolCIDRID),
+		Timeout:        timeout,
+		Delay:          5 * time.Second,
+		NotFoundChecks: 1000, // Should exceed any reasonable custom timeout value.
+	}
+
+	outputRaw, err := stateConf.WaitForStateContext(ctx)
+
+	if output, ok := outputRaw.(*types.IpamPoolCidr); ok {
+		if state, failureReason := output.State, output.FailureReason; state == types.IpamPoolCidrStateFailedProvision && failureReason != nil {
+			tfresource.SetLastError(err, fmt.Errorf("%s: %s", string(failureReason.Code), aws.ToString(failureReason.Message)))
+		}
+
+		return output, err
+	}
+
+	return nil, err
+}
+
+func waitIPAMPoolCIDRDeleted(ctx context.Context, conn *ec2.Client, poolCIDRID, poolID, cidrBlock string, timeout time.Duration) (*types.IpamPoolCidr, error) {
+	stateConf := &retry.StateChangeConf{
+		Pending: enum.Slice(types.IpamPoolCidrStatePendingDeprovision, types.IpamPoolCidrStateProvisioned),
+		Target:  []string{},
+		Refresh: statusIPAMPoolCIDR(ctx, conn, cidrBlock, poolID, poolCIDRID),
+		Timeout: timeout,
+		Delay:   5 * time.Second,
+	}
+
+	outputRaw, err := stateConf.WaitForStateContext(ctx)
+
+	if output, ok := outputRaw.(*types.IpamPoolCidr); ok {
+		if state, failureReason := output.State, output.FailureReason; state == types.IpamPoolCidrStateFailedDeprovision && failureReason != nil {
+			tfresource.SetLastError(err, fmt.Errorf("%s: %s", string(failureReason.Code), aws.ToString(failureReason.Message)))
+		}
+
+		return output, err
+	}
+
+	return nil, err
+}
+
+func waitIPAMResourceDiscoveryCreated(ctx context.Context, conn *ec2.Client, id string, timeout time.Duration) (*types.IpamResourceDiscovery, error) {
+	stateConf := &retry.StateChangeConf{
+		Pending: enum.Slice(types.IpamResourceDiscoveryStateCreateInProgress),
+		Target:  enum.Slice(types.IpamResourceDiscoveryStateCreateComplete),
+		Refresh: statusIPAMResourceDiscovery(ctx, conn, id),
+		Timeout: timeout,
+		Delay:   5 * time.Second,
+	}
+
+	outputRaw, err := stateConf.WaitForStateContext(ctx)
+
+	if output, ok := outputRaw.(*types.IpamResourceDiscovery); ok {
+		return output, err
+	}
+
+	return nil, err
+}
+
+func waitIPAMResourceDiscoveryUpdated(ctx context.Context, conn *ec2.Client, id string, timeout time.Duration) (*types.IpamResourceDiscovery, error) {
+	stateConf := &retry.StateChangeConf{
+		Pending: enum.Slice(types.IpamResourceDiscoveryStateModifyInProgress),
+		Target:  enum.Slice(types.IpamResourceDiscoveryStateModifyComplete),
+		Refresh: statusIPAMResourceDiscovery(ctx, conn, id),
+		Timeout: timeout,
+		Delay:   5 * time.Second,
+	}
+
+	outputRaw, err := stateConf.WaitForStateContext(ctx)
+
+	if output, ok := outputRaw.(*types.IpamResourceDiscovery); ok {
+		return output, err
+	}
+
+	return nil, err
+}
+
+func waitIPAMResourceDiscoveryDeleted(ctx context.Context, conn *ec2.Client, id string, timeout time.Duration) (*types.IpamResourceDiscovery, error) {
+	stateConf := &retry.StateChangeConf{
+		Pending: enum.Slice(types.IpamResourceDiscoveryStateCreateComplete, types.IpamResourceDiscoveryStateModifyComplete, types.IpamResourceDiscoveryStateDeleteInProgress),
+		Target:  []string{},
+		Refresh: statusIPAMResourceDiscovery(ctx, conn, id),
+		Timeout: timeout,
+		Delay:   5 * time.Second,
+	}
+
+	outputRaw, err := stateConf.WaitForStateContext(ctx)
+
+	if output, ok := outputRaw.(*types.IpamResourceDiscovery); ok {
+		return output, err
+	}
+
+	return nil, err
+}
+
+func waitIPAMResourceDiscoveryAssociationCreated(ctx context.Context, conn *ec2.Client, id string, timeout time.Duration) (*types.IpamResourceDiscoveryAssociation, error) {
+	stateConf := &retry.StateChangeConf{
+		Pending: enum.Slice(types.IpamResourceDiscoveryAssociationStateAssociateInProgress),
+		Target:  enum.Slice(types.IpamResourceDiscoveryAssociationStateAssociateComplete),
+		Refresh: statusIPAMResourceDiscoveryAssociation(ctx, conn, id),
+		Timeout: timeout,
+		Delay:   5 * time.Second,
+	}
+
+	outputRaw, err := stateConf.WaitForStateContext(ctx)
+
+	if output, ok := outputRaw.(*types.IpamResourceDiscoveryAssociation); ok {
+		return output, err
+	}
+
+	return nil, err
+}
+
+func waitIPAMResourceDiscoveryAssociationDeleted(ctx context.Context, conn *ec2.Client, id string, timeout time.Duration) (*types.IpamResourceDiscoveryAssociation, error) {
+	stateConf := &retry.StateChangeConf{
+		Pending: enum.Slice(types.IpamResourceDiscoveryAssociationStateAssociateComplete, types.IpamResourceDiscoveryAssociationStateDisassociateInProgress),
+		Target:  []string{},
+		Refresh: statusIPAMResourceDiscoveryAssociation(ctx, conn, id),
+		Timeout: timeout,
+		Delay:   5 * time.Second,
+	}
+
+	outputRaw, err := stateConf.WaitForStateContext(ctx)
+
+	if output, ok := outputRaw.(*types.IpamResourceDiscoveryAssociation); ok {
+		return output, err
+	}
+
+	return nil, err
+}
+
+func waitIPAMScopeCreated(ctx context.Context, conn *ec2.Client, id string, timeout time.Duration) (*types.IpamScope, error) {
+	stateConf := &retry.StateChangeConf{
+		Pending: enum.Slice(types.IpamScopeStateCreateInProgress),
+		Target:  enum.Slice(types.IpamScopeStateCreateComplete),
+		Refresh: statusIPAMScope(ctx, conn, id),
+		Timeout: timeout,
+		Delay:   5 * time.Second,
+	}
+
+	outputRaw, err := stateConf.WaitForStateContext(ctx)
+
+	if output, ok := outputRaw.(*types.IpamScope); ok {
+		return output, err
+	}
+
+	return nil, err
+}
+
+func waitIPAMScopeUpdated(ctx context.Context, conn *ec2.Client, id string, timeout time.Duration) (*types.IpamScope, error) {
+	stateConf := &retry.StateChangeConf{
+		Pending: enum.Slice(types.IpamScopeStateModifyInProgress),
+		Target:  enum.Slice(types.IpamScopeStateModifyComplete),
+		Refresh: statusIPAMScope(ctx, conn, id),
+		Timeout: timeout,
+		Delay:   5 * time.Second,
+	}
+
+	outputRaw, err := stateConf.WaitForStateContext(ctx)
+
+	if output, ok := outputRaw.(*types.IpamScope); ok {
+		return output, err
+	}
+
+	return nil, err
+}
+
+func waitIPAMScopeDeleted(ctx context.Context, conn *ec2.Client, id string, timeout time.Duration) (*types.IpamScope, error) {
+	stateConf := &retry.StateChangeConf{
+		Pending: enum.Slice(types.IpamScopeStateCreateComplete, types.IpamScopeStateModifyComplete, types.IpamScopeStateDeleteInProgress),
+		Target:  []string{},
+		Refresh: statusIPAMScope(ctx, conn, id),
+		Timeout: timeout,
+		Delay:   5 * time.Second,
+	}
+
+	outputRaw, err := stateConf.WaitForStateContext(ctx)
+
+	if output, ok := outputRaw.(*types.IpamScope); ok {
+		return output, err
+	}
+
+	return nil, err
 }