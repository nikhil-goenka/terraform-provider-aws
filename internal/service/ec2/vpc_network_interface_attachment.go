--- conflicted
+++ resolved
@@ -45,16 +45,7 @@
 				Required: true,
 				ForceNew: true,
 			},
-<<<<<<< HEAD
-			"network_card_index": {
-				Type:     schema.TypeInt,
-				Optional: true,
-				Default:  0,
-			},
-			"status": {
-=======
 			names.AttrStatus: {
->>>>>>> 5236de9c
 				Type:     schema.TypeString,
 				Computed: true,
 			},
@@ -70,7 +61,6 @@
 		d.Get(names.AttrNetworkInterfaceID).(string),
 		d.Get(names.AttrInstanceID).(string),
 		d.Get("device_index").(int),
-		d.Get("network_card_index").(int),
 		networkInterfaceAttachedTimeout,
 	)
 
@@ -104,14 +94,8 @@
 	d.Set(names.AttrNetworkInterfaceID, network_interface.NetworkInterfaceId)
 	d.Set("attachment_id", network_interface.Attachment.AttachmentId)
 	d.Set("device_index", network_interface.Attachment.DeviceIndex)
-<<<<<<< HEAD
-	d.Set("network_card_index", network_interface.Attachment.NetworkCardIndex)
-	d.Set("instance_id", network_interface.Attachment.InstanceId)
-	d.Set("status", network_interface.Attachment.Status)
-=======
 	d.Set(names.AttrInstanceID, network_interface.Attachment.InstanceId)
 	d.Set(names.AttrStatus, network_interface.Attachment.Status)
->>>>>>> 5236de9c
 
 	return diags
 }
