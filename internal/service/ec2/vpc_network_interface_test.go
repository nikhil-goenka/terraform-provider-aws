--- conflicted
+++ resolved
@@ -329,12 +329,7 @@
 					testAccCheckENIExistsV2(ctx, resourceName, &conf),
 					resource.TestCheckResourceAttr(resourceName, "attachment.#", acctest.Ct1),
 					resource.TestCheckTypeSetElemNestedAttrs(resourceName, "attachment.*", map[string]string{
-<<<<<<< HEAD
-						"device_index":       "1",
-						"network_card_index": "0",
-=======
 						"device_index": acctest.Ct1,
->>>>>>> 5236de9c
 					}),
 					resource.TestCheckResourceAttr(resourceName, "private_ip", "172.16.10.100"),
 					resource.TestCheckResourceAttr(resourceName, "private_ips.#", acctest.Ct1),
