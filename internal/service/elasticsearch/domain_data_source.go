package elasticsearch

import (
	"fmt"

	"github.com/aws/aws-sdk-go/aws"
	"github.com/hashicorp/terraform-plugin-sdk/v2/helper/schema"
	"github.com/hashicorp/terraform-plugin-sdk/v2/helper/structure"
	"github.com/hashicorp/terraform-provider-aws/internal/conns"
	"github.com/hashicorp/terraform-provider-aws/internal/flex"
	tftags "github.com/hashicorp/terraform-provider-aws/internal/tags"
)

func DataSourceDomain() *schema.Resource {
	return &schema.Resource{
		Read: dataSourceDomainRead,

		Schema: map[string]*schema.Schema{
			"access_policies": {
				Type:     schema.TypeString,
				Computed: true,
			},
			"advanced_options": {
				Type:     schema.TypeMap,
				Computed: true,
				Elem:     &schema.Schema{Type: schema.TypeString},
			},
			"advanced_security_options": {
				Type:     schema.TypeList,
				Computed: true,
				Elem: &schema.Resource{
					Schema: map[string]*schema.Schema{
						"enabled": {
							Type:     schema.TypeBool,
							Computed: true,
						},
						"internal_user_database_enabled": {
							Type:     schema.TypeBool,
							Computed: true,
						},
					},
				},
			},
			"auto_tune_options": {
				Type:     schema.TypeList,
				Computed: true,
				Elem: &schema.Resource{
					Schema: map[string]*schema.Schema{
						"desired_state": {
							Type:     schema.TypeString,
							Computed: true,
						},
						"maintenance_schedule": {
							Type:     schema.TypeSet,
							Computed: true,
							Elem: &schema.Resource{
								Schema: map[string]*schema.Schema{
									"start_at": {
										Type:     schema.TypeString,
										Computed: true,
									},
									"duration": {
										Type:     schema.TypeList,
										Computed: true,
										Elem: &schema.Resource{
											Schema: map[string]*schema.Schema{
												"value": {
													Type:     schema.TypeInt,
													Computed: true,
												},
												"unit": {
													Type:     schema.TypeString,
													Computed: true,
												},
											},
										},
									},
									"cron_expression_for_recurrence": {
										Type:     schema.TypeString,
										Computed: true,
									},
								},
							},
						},
						"rollback_on_disable": {
							Type:     schema.TypeString,
							Computed: true,
						},
					},
				},
			},
			"domain_name": {
				Type:     schema.TypeString,
				Required: true,
			},
			"arn": {
				Type:     schema.TypeString,
				Computed: true,
			},
			"domain_id": {
				Type:     schema.TypeString,
				Computed: true,
			},
			"endpoint": {
				Type:     schema.TypeString,
				Computed: true,
			},
			"kibana_endpoint": {
				Type:     schema.TypeString,
				Computed: true,
			},
			"ebs_options": {
				Type:     schema.TypeList,
				Computed: true,
				Elem: &schema.Resource{
					Schema: map[string]*schema.Schema{
						"ebs_enabled": {
							Type:     schema.TypeBool,
							Computed: true,
						},
						"iops": {
							Type:     schema.TypeInt,
							Computed: true,
						},
						"volume_size": {
							Type:     schema.TypeInt,
							Computed: true,
						},
						"volume_type": {
							Type:     schema.TypeString,
							Computed: true,
						},
					},
				},
			},
			"encryption_at_rest": {
				Type:     schema.TypeList,
				Computed: true,
				Elem: &schema.Resource{
					Schema: map[string]*schema.Schema{
						"enabled": {
							Type:     schema.TypeBool,
							Computed: true,
						},
						"kms_key_id": {
							Type:     schema.TypeString,
							Computed: true,
						},
					},
				},
			},
			"node_to_node_encryption": {
				Type:     schema.TypeList,
				Computed: true,
				Elem: &schema.Resource{
					Schema: map[string]*schema.Schema{
						"enabled": {
							Type:     schema.TypeBool,
							Computed: true,
						},
					},
				},
			},
			"cluster_config": {
				Type:     schema.TypeList,
				Computed: true,
				Elem: &schema.Resource{
					Schema: map[string]*schema.Schema{
						"dedicated_master_count": {
							Type:     schema.TypeInt,
							Computed: true,
						},
						"dedicated_master_enabled": {
							Type:     schema.TypeBool,
							Computed: true,
						},
						"dedicated_master_type": {
							Type:     schema.TypeString,
							Computed: true,
						},
						"instance_count": {
							Type:     schema.TypeInt,
							Computed: true,
						},
						"instance_type": {
							Type:     schema.TypeString,
							Computed: true,
						},
						"zone_awareness_config": {
							Type:     schema.TypeList,
							Computed: true,
							Elem: &schema.Resource{
								Schema: map[string]*schema.Schema{
									"availability_zone_count": {
										Type:     schema.TypeInt,
										Computed: true,
									},
								},
							},
						},
						"zone_awareness_enabled": {
							Type:     schema.TypeBool,
							Computed: true,
						},
						"warm_enabled": {
							Type:     schema.TypeBool,
							Optional: true,
						},
						"warm_count": {
							Type:     schema.TypeInt,
							Computed: true,
						},
						"warm_type": {
							Type:     schema.TypeString,
							Computed: true,
						},
					},
				},
			},
			"snapshot_options": {
				Type:     schema.TypeList,
				Computed: true,
				Elem: &schema.Resource{
					Schema: map[string]*schema.Schema{
						"automated_snapshot_start_hour": {
							Type:     schema.TypeInt,
							Computed: true,
						},
					},
				},
			},
			"vpc_options": {
				Type:     schema.TypeList,
				Computed: true,
				Elem: &schema.Resource{
					Schema: map[string]*schema.Schema{
						"availability_zones": {
							Type:     schema.TypeSet,
							Computed: true,
							Elem:     &schema.Schema{Type: schema.TypeString},
							//Set:      schema.HashString,
						},
						"security_group_ids": {
							Type:     schema.TypeSet,
							Computed: true,
							Elem:     &schema.Schema{Type: schema.TypeString},
						},
						"subnet_ids": {
							Type:     schema.TypeSet,
							Computed: true,
							Elem:     &schema.Schema{Type: schema.TypeString},
						},
						"vpc_id": {
							Type:     schema.TypeString,
							Computed: true,
						},
					},
				},
			},
			"log_publishing_options": {
				Type:     schema.TypeSet,
				Computed: true,
				Elem: &schema.Resource{
					Schema: map[string]*schema.Schema{
						"log_type": {
							Type:     schema.TypeString,
							Computed: true,
						},
						"cloudwatch_log_group_arn": {
							Type:     schema.TypeString,
							Computed: true,
						},
						"enabled": {
							Type:     schema.TypeBool,
							Computed: true,
						},
					},
				},
			},
			"elasticsearch_version": {
				Type:     schema.TypeString,
				Computed: true,
			},
			"cognito_options": {
				Type:     schema.TypeList,
				Computed: true,
				Elem: &schema.Resource{
					Schema: map[string]*schema.Schema{
						"enabled": {
							Type:     schema.TypeBool,
							Computed: true,
						},
						"user_pool_id": {
							Type:     schema.TypeString,
							Computed: true,
						},
						"identity_pool_id": {
							Type:     schema.TypeString,
							Computed: true,
						},
						"role_arn": {
							Type:     schema.TypeString,
							Computed: true,
						},
					},
				},
			},

			"created": {
				Type:     schema.TypeBool,
				Computed: true,
			},
			"deleted": {
				Type:     schema.TypeBool,
				Computed: true,
			},
			"processing": {
				Type:     schema.TypeBool,
				Computed: true,
			},

			"tags": tftags.TagsSchemaComputed(),
		},
	}
}

func dataSourceDomainRead(d *schema.ResourceData, meta interface{}) error {
	conn := meta.(*conns.AWSClient).ElasticsearchConn
	ignoreTagsConfig := meta.(*conns.AWSClient).IgnoreTagsConfig

<<<<<<< HEAD
	ds, err := FindDomainByName(conn, d.Get("domain_name").(string))
	if err != nil {
		return fmt.Errorf("your query returned no results")
	}

=======
	reqDescribeDomain := &elasticsearchservice.DescribeElasticsearchDomainInput{
		DomainName: aws.String(d.Get("domain_name").(string)),
	}

	respDescribeDomain, err := conn.DescribeElasticsearchDomain(reqDescribeDomain)
	if err != nil {
		return fmt.Errorf("error querying elasticsearch_domain: %w", err)
	}

	if respDescribeDomain.DomainStatus == nil {
		return fmt.Errorf("your query returned no results")
	}

	ds := respDescribeDomain.DomainStatus

	reqDescribeDomainConfig := &elasticsearchservice.DescribeElasticsearchDomainConfigInput{
		DomainName: aws.String(d.Get("domain_name").(string)),
	}

	respDescribeDomainConfig, err := conn.DescribeElasticsearchDomainConfig(reqDescribeDomainConfig)
	if err != nil {
		return fmt.Errorf("error querying config for elasticsearch_domain: %w", err)
	}

	if respDescribeDomainConfig.DomainConfig == nil {
		return fmt.Errorf("your query returned no results")
	}

	dc := respDescribeDomainConfig.DomainConfig

>>>>>>> aeda1c63
	d.SetId(aws.StringValue(ds.ARN))

	if ds.AccessPolicies != nil && aws.StringValue(ds.AccessPolicies) != "" {
		policies, err := structure.NormalizeJsonString(*ds.AccessPolicies)
		if err != nil {
			return fmt.Errorf("access policies contain an invalid JSON: %w", err)
		}
		d.Set("access_policies", policies)
	}

	if err := d.Set("advanced_options", flex.PointersMapToStringList(ds.AdvancedOptions)); err != nil {
		return fmt.Errorf("error setting advanced_options: %w", err)
	}

	d.Set("arn", ds.ARN)
	d.Set("domain_id", ds.DomainId)
	d.Set("endpoint", ds.Endpoint)
	d.Set("kibana_endpoint", getKibanaEndpoint(d))

	if err := d.Set("advanced_security_options", flattenAdvancedSecurityOptions(ds.AdvancedSecurityOptions)); err != nil {
		return fmt.Errorf("error setting advanced_security_options: %w", err)
	}

	if dc.AutoTuneOptions != nil {
		if err := d.Set("auto_tune_options", []interface{}{flattenAutoTuneOptions(dc.AutoTuneOptions.Options)}); err != nil {
			return fmt.Errorf("error setting auto_tune_options: %w", err)
		}
	}

	if err := d.Set("ebs_options", flattenEBSOptions(ds.EBSOptions)); err != nil {
		return fmt.Errorf("error setting ebs_options: %w", err)
	}

	if err := d.Set("encryption_at_rest", flattenEncryptAtRestOptions(ds.EncryptionAtRestOptions)); err != nil {
		return fmt.Errorf("error setting encryption_at_rest: %w", err)
	}

	if err := d.Set("node_to_node_encryption", flattenNodeToNodeEncryptionOptions(ds.NodeToNodeEncryptionOptions)); err != nil {
		return fmt.Errorf("error setting node_to_node_encryption: %w", err)
	}

	if err := d.Set("cluster_config", flattenClusterConfig(ds.ElasticsearchClusterConfig)); err != nil {
		return fmt.Errorf("error setting cluster_config: %w", err)
	}

	if err := d.Set("snapshot_options", flattenSnapshotOptions(ds.SnapshotOptions)); err != nil {
		return fmt.Errorf("error setting snapshot_options: %w", err)
	}

	if ds.VPCOptions != nil {
		if err := d.Set("vpc_options", flattenVPCDerivedInfo(ds.VPCOptions)); err != nil {
			return fmt.Errorf("error setting vpc_options: %w", err)
		}

		endpoints := flex.PointersMapToStringList(ds.Endpoints)
		if err := d.Set("endpoint", endpoints["vpc"]); err != nil {
			return fmt.Errorf("error setting endpoint: %w", err)
		}
		d.Set("kibana_endpoint", getKibanaEndpoint(d))
		if ds.Endpoint != nil {
			return fmt.Errorf("%q: Elasticsearch domain in VPC expected to have null Endpoint value", d.Id())
		}
	} else {
		if ds.Endpoint != nil {
			d.Set("endpoint", ds.Endpoint)
			d.Set("kibana_endpoint", getKibanaEndpoint(d))
		}
		if ds.Endpoints != nil {
			return fmt.Errorf("%q: Elasticsearch domain not in VPC expected to have null Endpoints value", d.Id())
		}
	}

	if err := d.Set("log_publishing_options", flattenLogPublishingOptions(ds.LogPublishingOptions)); err != nil {
		return fmt.Errorf("error setting log_publishing_options: %w", err)
	}

	d.Set("elasticsearch_version", ds.ElasticsearchVersion)

	if err := d.Set("cognito_options", flattenCognitoOptions(ds.CognitoOptions)); err != nil {
		return fmt.Errorf("error setting cognito_options: %w", err)
	}

	d.Set("created", ds.Created)
	d.Set("deleted", ds.Deleted)

	d.Set("processing", ds.Processing)

	tags, err := ListTags(conn, d.Id())

	if err != nil {
		return fmt.Errorf("error listing tags for Elasticsearch Cluster (%s): %w", d.Id(), err)
	}

	if err := d.Set("tags", tags.IgnoreAWS().IgnoreConfig(ignoreTagsConfig).Map()); err != nil {
		return fmt.Errorf("error setting tags: %w", err)
	}

	return nil
}<|MERGE_RESOLUTION|>--- conflicted
+++ resolved
@@ -328,28 +328,11 @@
 	conn := meta.(*conns.AWSClient).ElasticsearchConn
 	ignoreTagsConfig := meta.(*conns.AWSClient).IgnoreTagsConfig
 
-<<<<<<< HEAD
 	ds, err := FindDomainByName(conn, d.Get("domain_name").(string))
 	if err != nil {
 		return fmt.Errorf("your query returned no results")
 	}
 
-=======
-	reqDescribeDomain := &elasticsearchservice.DescribeElasticsearchDomainInput{
-		DomainName: aws.String(d.Get("domain_name").(string)),
-	}
-
-	respDescribeDomain, err := conn.DescribeElasticsearchDomain(reqDescribeDomain)
-	if err != nil {
-		return fmt.Errorf("error querying elasticsearch_domain: %w", err)
-	}
-
-	if respDescribeDomain.DomainStatus == nil {
-		return fmt.Errorf("your query returned no results")
-	}
-
-	ds := respDescribeDomain.DomainStatus
-
 	reqDescribeDomainConfig := &elasticsearchservice.DescribeElasticsearchDomainConfigInput{
 		DomainName: aws.String(d.Get("domain_name").(string)),
 	}
@@ -365,7 +348,6 @@
 
 	dc := respDescribeDomainConfig.DomainConfig
 
->>>>>>> aeda1c63
 	d.SetId(aws.StringValue(ds.ARN))
 
 	if ds.AccessPolicies != nil && aws.StringValue(ds.AccessPolicies) != "" {
