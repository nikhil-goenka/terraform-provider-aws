---
subcategory: "IoT Core"
layout: "aws"
page_title: "AWS: aws_iot_topic_rule"
description: |-
    Creates and manages an AWS IoT topic rule
---

# Resource: aws_iot_topic_rule

## Example Usage

```terraform
resource "aws_iot_topic_rule" "rule" {
  name        = "MyRule"
  description = "Example rule"
  enabled     = true
  sql         = "SELECT * FROM 'topic/test'"
  sql_version = "2016-03-23"

  sns {
    message_format = "RAW"
    role_arn       = aws_iam_role.role.arn
    target_arn     = aws_sns_topic.mytopic.arn
  }

  error_action {
    sns {
      message_format = "RAW"
      role_arn       = aws_iam_role.role.arn
      target_arn     = aws_sns_topic.myerrortopic.arn
    }
  }
}

resource "aws_sns_topic" "mytopic" {
  name = "mytopic"
}

resource "aws_sns_topic" "myerrortopic" {
  name = "myerrortopic"
}

resource "aws_iam_role" "role" {
  name = "myrole"

  assume_role_policy = <<EOF
{
  "Version": "2012-10-17",
  "Statement": [
    {
      "Effect": "Allow",
      "Principal": {
        "Service": "iot.amazonaws.com"
      },
      "Action": "sts:AssumeRole"
    }
  ]
}
EOF
}

resource "aws_iam_role_policy" "iam_policy_for_lambda" {
  name = "mypolicy"
  role = aws_iam_role.role.id

  policy = <<EOF
{
  "Version": "2012-10-17",
  "Statement": [
    {
        "Effect": "Allow",
        "Action": [
            "sns:Publish"
        ],
        "Resource": "${aws_sns_topic.mytopic.arn}"
    }
  ]
}
EOF
}
```

## Argument Reference

* `name` - (Required) The name of the rule.
* `description` - (Optional) The description of the rule.
* `enabled` - (Required) Specifies whether the rule is enabled.
* `sql` - (Required) The SQL statement used to query the topic. For more information, see AWS IoT SQL Reference (http://docs.aws.amazon.com/iot/latest/developerguide/iot-rules.html#aws-iot-sql-reference) in the AWS IoT Developer Guide.
* `sql_version` - (Required) The version of the SQL rules engine to use when evaluating the rule.
<<<<<<< HEAD
* `error_action` - (Optional) Configuration block with error action to be associated with the rule. See the documentation for `cloudwatch_alarm`, `cloudwatch_logs`, `cloudwatch_metric`, `dynamodb`, `dynamodbv2`, `elasticsearch`, `firehose`, `iot_analytics`, `iot_events`, `kinesis`, `lambda`, `republish`, `s3`, `step_functions`, `sns`, `sqs` configuration blocks for further configuration details.
=======
* `error_action` - (Optional) Configuration block with error action to be associated with the rule. See the documentation for `cloudwatch_alarm`, `cloudwatch_metric`, `dynamodb`, `dynamodbv2`, `elasticsearch`, `firehose`, `iot_analytics`, `iot_events`, `kinesis`, `lambda`, `republish`, `s3`, `step_functions`, `sns`, `sqs`, `timestream` configuration blocks for further configuration details.
>>>>>>> 6f0e7278
* `tags` - (Optional) Key-value map of resource tags. If configured with a provider [`default_tags` configuration block](/docs/providers/aws/index.html#default_tags-configuration-block) present, tags with matching keys will overwrite those defined at the provider-level.

The `cloudwatch_alarm` object takes the following arguments:

* `alarm_name` - (Required) The CloudWatch alarm name.
* `role_arn` - (Required) The IAM role ARN that allows access to the CloudWatch alarm.
* `state_reason` - (Required) The reason for the alarm change.
* `state_value` - (Required) The value of the alarm state. Acceptable values are: OK, ALARM, INSUFFICIENT_DATA.

The `cloudwatch_logs` object takes the following arguments:

* `log_group_name` - (Required) The CloudWatch log group name.
* `role_arn` - (Required) The IAM role ARN that allows access to the CloudWatch alarm.

The `cloudwatch_metric` object takes the following arguments:

* `metric_name` - (Required) The CloudWatch metric name.
* `metric_namespace` - (Required) The CloudWatch metric namespace name.
* `metric_timestamp` - (Optional) An optional Unix timestamp (http://docs.aws.amazon.com/AmazonCloudWatch/latest/DeveloperGuide/cloudwatch_concepts.html#about_timestamp).
* `metric_unit` - (Required) The metric unit (supported units can be found here: http://docs.aws.amazon.com/AmazonCloudWatch/latest/DeveloperGuide/cloudwatch_concepts.html#Unit)
* `metric_value` - (Required) The CloudWatch metric value.
* `role_arn` - (Required) The IAM role ARN that allows access to the CloudWatch metric.

The `dynamodb` object takes the following arguments:

* `hash_key_field` - (Required) The hash key name.
* `hash_key_type` - (Optional) The hash key type. Valid values are "STRING" or "NUMBER".
* `hash_key_value` - (Required) The hash key value.
* `payload_field` - (Optional) The action payload.
* `range_key_field` - (Optional) The range key name.
* `range_key_type` - (Optional) The range key type. Valid values are "STRING" or "NUMBER".
* `range_key_value` - (Optional) The range key value.
* `operation` - (Optional) The operation. Valid values are "INSERT", "UPDATE", or "DELETE".
* `role_arn` - (Required) The ARN of the IAM role that grants access to the DynamoDB table.
* `table_name` - (Required) The name of the DynamoDB table.

The `dynamodbv2` object takes the following arguments:

* `put_item` - (Required) Configuration block with DynamoDB Table to which the message will be written. Nested arguments below.
    * `table_name` - (Required) The name of the DynamoDB table.
* `role_arn` - (Required) The ARN of the IAM role that grants access to the DynamoDB table.

The `elasticsearch` object takes the following arguments:

* `endpoint` - (Required) The endpoint of your Elasticsearch domain.
* `id` - (Required) The unique identifier for the document you are storing.
* `index` - (Required) The Elasticsearch index where you want to store your data.
* `role_arn` - (Required) The IAM role ARN that has access to Elasticsearch.
* `type` - (Required) The type of document you are storing.

The `firehose` object takes the following arguments:

* `delivery_stream_name` - (Required) The delivery stream name.
* `role_arn` - (Required) The IAM role ARN that grants access to the Amazon Kinesis Firehose stream.
* `separator` - (Optional) A character separator that is used to separate records written to the Firehose stream. Valid values are: '\n' (newline), '\t' (tab), '\r\n' (Windows newline), ',' (comma).

The `kinesis` object takes the following arguments:

* `partition_key` - (Optional) The partition key.
* `role_arn` - (Required) The ARN of the IAM role that grants access to the Amazon Kinesis stream.
* `stream_name` - (Required) The name of the Amazon Kinesis stream.

The `lambda` object takes the following arguments:

* `function_arn` - (Required) The ARN of the Lambda function.

The `republish` object takes the following arguments:

* `role_arn` - (Required) The ARN of the IAM role that grants access.
* `topic` - (Required) The name of the MQTT topic the message should be republished to.
* `qos` - (Optional) The Quality of Service (QoS) level to use when republishing messages. Valid values are 0 or 1. The default value is 0.

The `s3` object takes the following arguments:

* `bucket_name` - (Required) The Amazon S3 bucket name.
* `key` - (Required) The object key.
* `role_arn` - (Required) The ARN of the IAM role that grants access.

The `sns` object takes the following arguments:

* `message_format` - (Required) The message format of the message to publish. Accepted values are "JSON" and "RAW".
* `role_arn` - (Required) The ARN of the IAM role that grants access.
* `target_arn` - (Required) The ARN of the SNS topic.

The `sqs` object takes the following arguments:

* `queue_url` - (Required) The URL of the Amazon SQS queue.
* `role_arn` - (Required) The ARN of the IAM role that grants access.
* `use_base64` - (Required) Specifies whether to use Base64 encoding.

The `step_functions` object takes the following arguments:

* `execution_name_prefix` - (Optional) The prefix used to generate, along with a UUID, the unique state machine execution name.
* `state_machine_name` - (Required) The name of the Step Functions state machine whose execution will be started.
* `role_arn` - (Required) The ARN of the IAM role that grants access to start execution of the state machine.

The `timestream` object takes the following arguments:

* `database_name` - (Required) The name of an Amazon Timestream database.
* `dimension` - (Required) Configuration blocks with metadata attributes of the time series that are written in each measure record. Nested arguments below.
    * `name` - (Required) The metadata dimension name. This is the name of the column in the Amazon Timestream database table record.
    * `value` - (Required) The value to write in this column of the database record.
* `role_arn` - (Required) The ARN of the role that grants permission to write to the Amazon Timestream database table.
* `table_name` - (Required) The name of the database table into which to write the measure records.
* `timestamp` - (Optional) Configuration block specifying an application-defined value to replace the default value assigned to the Timestream record's timestamp in the time column. Nested arguments below.
    * `unit` - (Required) The precision of the timestamp value that results from the expression described in value. Valid values: `SECONDS`, `MILLISECONDS`, `MICROSECONDS`, `NANOSECONDS`.
    * `value` - (Required) An expression that returns a long epoch time value.

The `iot_analytics` object takes the following arguments:

* `channel_name` - (Required) Name of AWS IOT Analytics channel.
* `role_arn` - (Required) The ARN of the IAM role that grants access.

The `iot_events` object takes the following arguments:

* `input_name` - (Required) The name of the AWS IoT Events input.
* `role_arn` - (Required) The ARN of the IAM role that grants access.
* `message_id` - (Optional) Use this to ensure that only one input (message) with a given messageId is processed by an AWS IoT Events detector.

## Attributes Reference

In addition to all arguments above, the following attributes are exported:

* `id` - The name of the topic rule
* `arn` - The ARN of the topic rule
* `tags_all` - A map of tags assigned to the resource, including those inherited from the provider [`default_tags` configuration block](/docs/providers/aws/index.html#default_tags-configuration-block).

## Import

IoT Topic Rules can be imported using the `name`, e.g.,

```
$ terraform import aws_iot_topic_rule.rule <name>
```<|MERGE_RESOLUTION|>--- conflicted
+++ resolved
@@ -88,11 +88,7 @@
 * `enabled` - (Required) Specifies whether the rule is enabled.
 * `sql` - (Required) The SQL statement used to query the topic. For more information, see AWS IoT SQL Reference (http://docs.aws.amazon.com/iot/latest/developerguide/iot-rules.html#aws-iot-sql-reference) in the AWS IoT Developer Guide.
 * `sql_version` - (Required) The version of the SQL rules engine to use when evaluating the rule.
-<<<<<<< HEAD
-* `error_action` - (Optional) Configuration block with error action to be associated with the rule. See the documentation for `cloudwatch_alarm`, `cloudwatch_logs`, `cloudwatch_metric`, `dynamodb`, `dynamodbv2`, `elasticsearch`, `firehose`, `iot_analytics`, `iot_events`, `kinesis`, `lambda`, `republish`, `s3`, `step_functions`, `sns`, `sqs` configuration blocks for further configuration details.
-=======
-* `error_action` - (Optional) Configuration block with error action to be associated with the rule. See the documentation for `cloudwatch_alarm`, `cloudwatch_metric`, `dynamodb`, `dynamodbv2`, `elasticsearch`, `firehose`, `iot_analytics`, `iot_events`, `kinesis`, `lambda`, `republish`, `s3`, `step_functions`, `sns`, `sqs`, `timestream` configuration blocks for further configuration details.
->>>>>>> 6f0e7278
+* `error_action` - (Optional) Configuration block with error action to be associated with the rule. See the documentation for `cloudwatch_alarm`, `cloudwatch_logs`, `cloudwatch_metric`, `dynamodb`, `dynamodbv2`, `elasticsearch`, `firehose`, `iot_analytics`, `iot_events`, `kinesis`, `lambda`, `republish`, `s3`, `step_functions`, `sns`, `sqs`, `timestream` configuration blocks for further configuration details.
 * `tags` - (Optional) Key-value map of resource tags. If configured with a provider [`default_tags` configuration block](/docs/providers/aws/index.html#default_tags-configuration-block) present, tags with matching keys will overwrite those defined at the provider-level.
 
 The `cloudwatch_alarm` object takes the following arguments:
